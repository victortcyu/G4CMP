# G4CMP/phonon/GNUmakefile -- for building phonon propagation demo
# $Id: bb6e2ce10a89515fa367d15dcff13f8b03e7a4c3 $
#
# 20160609  Support different executables by looking at target name
# 20170923  Add testChargeCloud
# 20220921  G4CMP-319 -- Add testTemperature
# 20221104  G4CMP-340 -- Move phononKinematics to tools/ directory
<<<<<<< HEAD
# 20250428  G4CMP-465 -- Add testSolidUtils for validating transforms in class.

TESTS := electron_Epv latticeVecs luke_dist testBlockData testCrystalGroup \
	g4cmpEFieldTest testChargeCloud testPartition \
	testHVtransform testFanoFactor testTemperature testSolidUtils
=======
# 20250102  G4CMP-436 -- Add testNRyield to exercise Lindhard (NIEL) functions

TESTS := electron_Epv latticeVecs luke_dist testBlockData testCrystalGroup \
	g4cmpEFieldTest testChargeCloud testPartition testNRyield \
	testHVtransform testFanoFactor testTemperature
>>>>>>> 7eebe00e

.PHONY : $(TESTS)

ifndef G4CMP_NAME
help :			# First target, in case user just types "make"
	@echo "G4CMP/tests : This directory contains standalone unit tests"
	@echo
	@echo "luke_dist        : Generate tab-delimited file of NTL phonons"
	@echo "electron_Epv     : Generate tab-delimited file of e- kinematics"
	@echo "latticeVecs      : Apply lattice and valley rotations to vectors"
	@echo "testBlockData    : Demonstrate use of data container"
	@echo "testCrystalGroup : Validate non-orthogonal crystal axes"
	@echo "g4cmpEFieldTest  : Validate COMSOL field file in rectangular box"
	@echo "testChargeCloud  : Validate performance of G4CMPChargeCloud"
	@echo "testHVtransform  : Check lattice transforms and inversions"
	@echo "testFanoFactor   : Verify Fano fluctuations given mean, F"
	@echo "testTemperature  : Exercise thermal distribution functions"
<<<<<<< HEAD
	@echo "testSolidUtils   : Validate the transforms in the SolidUtils class"
=======
	@echo "testNRyield      : Exercise Lindhard yield (NIEL) functions"
>>>>>>> 7eebe00e
	@echo
	@echo Please specify which one to build as your make target, or \"all\"

all : $(TESTS)

$(TESTS) :
	@$(MAKE) G4CMP_NAME=$@ bin

clean :
	@for t in $(TESTS) ; do $(MAKE) G4CMP_NAME=$$t clean; done
else
include $(G4CMPINSTALL)/g4cmp.gmk
endif<|MERGE_RESOLUTION|>--- conflicted
+++ resolved
@@ -5,19 +5,12 @@
 # 20170923  Add testChargeCloud
 # 20220921  G4CMP-319 -- Add testTemperature
 # 20221104  G4CMP-340 -- Move phononKinematics to tools/ directory
-<<<<<<< HEAD
+# 20250102  G4CMP-436 -- Add testNRyield to exercise Lindhard (NIEL) functions
 # 20250428  G4CMP-465 -- Add testSolidUtils for validating transforms in class.
 
 TESTS := electron_Epv latticeVecs luke_dist testBlockData testCrystalGroup \
-	g4cmpEFieldTest testChargeCloud testPartition \
+	g4cmpEFieldTest testChargeCloud testPartition testNRyield \
 	testHVtransform testFanoFactor testTemperature testSolidUtils
-=======
-# 20250102  G4CMP-436 -- Add testNRyield to exercise Lindhard (NIEL) functions
-
-TESTS := electron_Epv latticeVecs luke_dist testBlockData testCrystalGroup \
-	g4cmpEFieldTest testChargeCloud testPartition testNRyield \
-	testHVtransform testFanoFactor testTemperature
->>>>>>> 7eebe00e
 
 .PHONY : $(TESTS)
 
@@ -35,11 +28,8 @@
 	@echo "testHVtransform  : Check lattice transforms and inversions"
 	@echo "testFanoFactor   : Verify Fano fluctuations given mean, F"
 	@echo "testTemperature  : Exercise thermal distribution functions"
-<<<<<<< HEAD
-	@echo "testSolidUtils   : Validate the transforms in the SolidUtils class"
-=======
 	@echo "testNRyield      : Exercise Lindhard yield (NIEL) functions"
->>>>>>> 7eebe00e
+  @echo "testSolidUtils   : Validate the transforms in the SolidUtils class"
 	@echo
 	@echo Please specify which one to build as your make target, or \"all\"
 
