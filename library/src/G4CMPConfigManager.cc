/***********************************************************************\
 * This software is licensed under the terms of the GNU General Public *
 * License version 3 or later. See G4CMP/LICENSE for the full license. *
\***********************************************************************/

// $Id$
// File:  G4CMPConfigManager.cc
//
// Description:	Singleton container class for user configuration of G4CMP
//		applications at runtime.  Looks for environment variables
//		at initialization to set default values; active values may
//		be changed via macro commands (see G4CMPConfigMessenger).
//
// 20140904  Michael Kelsey
// 20141029  Force numerical voltage to correct units
// 20150603  Add parameter to limit reflections in DriftBoundaryProcess
// 20161028  Drop default filename for EPot (mesh) field
// 20170802  Add separate scaling factors for Luke and downconversion
// 20170815  Add parameter for required clearance from volume surfaces
// 20170823  Remove geometry-specific parameters; implement in examples
// 20170830  Add downsampling energy scale parameter
// 20170908  G4CMP-118:  Use Edelweiss IV rate by default
// 20180801  G4CMP-143:  Change IV rate from bool to str, Edelweiss->Quadratic
// 20190711  G4CMP-158:  Add functions to select NIEL yield functions
// 20191014  G4CMP-179:  Drop sampling of anharmonic decay (downconversion)
// 20200211  G4CMP-191:  Add version identification from .g4cmp-version
// 20200331  G4CMP-195:  Add charge trapping mean free paths
// 20200331  G4CMP-196:  Add impact ionization mean free path
// 20200426  G4CMP-196: Change "impact ionization" to "trap ionization"
// 20200501  G4CMP-196: Change trap-ionization MFP names, "eTrap" -> "DTrap",
//		"hTrap" -> "ATrap".
// 20200504  G4CMP-195:  Reduce length of charge-trapping parameter names
// 20200530  G4CMP-202:  Provide separate master and worker instances
// 20200614  G4CMP-211:  Add functionality to print settings
// 20200614  G4CMP-210:  Add missing initializers to copy constructor
// 20210303  G4CMP-243:  Add parameter to set step length for merging hits
// 20210910  G4CMP-272:  Add parameter to set number of downsampled Luke phonons
// 20220921  G4CMP-319:  Add temperature setting for use with QP sensors.
// 20221117  G4CMP-343:  Add option flag to preserve all internal phonons.
// 20221014  G4CMP-334:  Add maxLukePhonons to printout; show macro commands
<<<<<<< HEAD
// 20230622  G4CMP-325:  For G4CMP-343 above, default "keep all" flag to TRUE.
=======
// 20230831  G4CMP-362:  Add short names for IMPACT and Sarkis ionization models 
>>>>>>> 332c1f6c

#include "G4CMPConfigManager.hh"
#include "G4CMPConfigMessenger.hh"
#include "G4CMPLewinSmithNIEL.hh"
#include "G4CMPLindhardNIEL.hh"
#include "G4CMPImpactTunlNIEL.hh"
#include "G4CMPSarkisNIEL.hh"
#include "G4VNIELPartition.hh"
#include "G4RunManager.hh"
#include "G4SystemOfUnits.hh"
#include "G4Threading.hh"
#include <fstream>
#include <iostream>
#include <typeinfo>
#include <float.h>
#include <stdlib.h>


// Singleton Initializers for master and worker threads

G4CMPConfigManager* G4CMPConfigManager::Instance() {
  static const G4CMPConfigManager* masterInstance = 0;
  static G4ThreadLocal G4CMPConfigManager* theInstance = 0;

  if (!theInstance) {
    if (!G4Threading::IsWorkerThread()) {	// Master or sequential
      theInstance = new G4CMPConfigManager;
      masterInstance = theInstance;
    } else {					// Workers copy from master
      theInstance = new G4CMPConfigManager(*masterInstance);
    }
  }

  return theInstance;
}

// Object constructor

G4CMPConfigManager::G4CMPConfigManager()
  : verbose(getenv("G4CMP_DEBUG")?atoi(getenv("G4CMP_DEBUG")):0),
    ehBounces(getenv("G4CMP_EH_BOUNCES")?atoi(getenv("G4CMP_EH_BOUNCES")):1),
    pBounces(getenv("G4CMP_PHON_BOUNCES")?atoi(getenv("G4CMP_PHON_BOUNCES")):100),
    maxLukePhonons(getenv("G4MP_MAX_LUKE")?atoi(getenv("G4MP_MAX_LUKE")):-1),
    LatticeDir(getenv("G4LATTICEDATA")?getenv("G4LATTICEDATA"):"./CrystalMaps"),
    IVRateModel(getenv("G4CMP_IV_RATE_MODEL")?getenv("G4CMP_IV_RATE_MODEL"):"Quadratic"),
    eTrapMFP(getenv("G4CMP_ETRAPPING_MFP")?strtod(getenv("G4CMP_ETRAPPING_MFP"),0)*mm:DBL_MAX),
    hTrapMFP(getenv("G4CMP_HTRAPPING_MFP")?strtod(getenv("G4CMP_HTRAPPING_MFP"),0)*mm:DBL_MAX),
    eDTrapIonMFP(getenv("G4CMP_EDTRAPION_MFP")?strtod(getenv("G4CMP_EDTRAPION_MFP"),0)*mm:DBL_MAX),
    eATrapIonMFP(getenv("G4CMP_EATRAPION_MFP")?strtod(getenv("G4CMP_EATRAPION_MFP"),0)*mm:DBL_MAX),
    hDTrapIonMFP(getenv("G4CMP_HDTRAPION_MFP")?strtod(getenv("G4CMP_HDTRAPION_MFP"),0)*mm:DBL_MAX),
    hATrapIonMFP(getenv("G4CMP_HATRAPION_MFP")?strtod(getenv("G4CMP_HATRAPION_MFP"),0)*mm:DBL_MAX),
    temperature(getenv("G4CMP_TEMPERATURE")?strtod(getenv("G4CMP_TEMPERATURE"),0)*kelvin:0.),
    clearance(getenv("G4CMP_CLEARANCE")?strtod(getenv("G4CMP_CLEARANCE"),0)*mm:1e-6*mm),
    stepScale(getenv("G4CMP_MIN_STEP")?strtod(getenv("G4CMP_MIN_STEP"),0):-1.),
    sampleEnergy(getenv("G4CMP_SAMPLE_ENERGY")?strtod(getenv("G4CMP_SAMPLE_ENERGY"),0):-1.),
    genPhonons(getenv("G4CMP_MAKE_PHONONS")?strtod(getenv("G4CMP_MAKE_PHONONS"),0):1.),
    genCharges(getenv("G4CMP_MAKE_CHARGES")?strtod(getenv("G4CMP_MAKE_CHARGES"),0):1.),
    lukeSample(getenv("G4CMP_LUKE_SAMPLE")?strtod(getenv("G4CMP_LUKE_SAMPLE"),0):1.),
    combineSteps(getenv("G4CMP_COMBINE_STEPLEN")?strtod(getenv("G4CMP_COMBINE_STEPLEN"),0):0.),
    EminPhonons(getenv("G4CMP_EMIN_PHONONS")?strtod(getenv("G4CMP_EMIN_PHONONS"),0)*eV:0.),
    EminCharges(getenv("G4CMP_EMIN_CHARGES")?strtod(getenv("G4CMP_EMIN_CHARGES"),0)*eV:0.),
    useKVsolver(getenv("G4CMP_USE_KVSOLVER")?atoi(getenv("G4CMP_USE_KVSOLVER")):0),
    fanoEnabled(getenv("G4CMP_FANO_ENABLED")?atoi(getenv("G4CMP_FANO_ENABLED")):1),
    kaplanKeepPh(getenv("G4CMP_KAPLAN_KEEP")?atoi(getenv("G4CMP_KAPLAN_KEEP")):true),
    chargeCloud(getenv("G4CMP_CHARGE_CLOUD")?atoi(getenv("G4CMP_CHARGE_CLOUD")):0),
    nielPartition(0), messenger(new G4CMPConfigMessenger(this)) {
  fPhysicsModelID = G4PhysicsModelCatalog::Register("G4CMP process");

  setVersion();

  if (getenv("G4CMP_NIEL_FUNCTION")) 
    setNIEL(getenv("G4CMP_NIEL_FUNCTION"));
  else 
    setNIEL(new G4CMPLewinSmithNIEL);
}

G4CMPConfigManager::~G4CMPConfigManager() {
  delete messenger; messenger=0;
}

// Duplicate existing (master) instances; don't need to check envvars

G4CMPConfigManager::G4CMPConfigManager(const G4CMPConfigManager& master)
  : verbose(master.verbose), fPhysicsModelID(master.fPhysicsModelID), 
    ehBounces(master.ehBounces), pBounces(master.pBounces),
    maxLukePhonons(master.maxLukePhonons),
    version(master.version), LatticeDir(master.LatticeDir), 
    IVRateModel(master.IVRateModel), eTrapMFP(master.eTrapMFP),
    hTrapMFP(master.hTrapMFP), eDTrapIonMFP(master.eDTrapIonMFP),
    eATrapIonMFP(master.eATrapIonMFP), hDTrapIonMFP(master.hDTrapIonMFP),
    hATrapIonMFP(master.hATrapIonMFP),
    temperature(master.temperature), clearance(master.clearance), 
    stepScale(master.stepScale), sampleEnergy(master.sampleEnergy), 
    genPhonons(master.genPhonons), genCharges(master.genCharges), 
    lukeSample(master.lukeSample), combineSteps(master.combineSteps),
    EminPhonons(master.EminPhonons), EminCharges(master.EminCharges),
    useKVsolver(master.useKVsolver), fanoEnabled(master.fanoEnabled),
    kaplanKeepPh(master.kaplanKeepPh),
    chargeCloud(master.chargeCloud), nielPartition(master.nielPartition),
    messenger(new G4CMPConfigMessenger(this)) {;}


// Trigger rebuild of geometry if parameters change

void G4CMPConfigManager::UpdateGeometry() {
  G4RunManager::GetRunManager()->ReinitializeGeometry(true);
}


// Read version tag at build time from generated .g4cmp-version file

void G4CMPConfigManager::setVersion() {
  G4String dir = getenv("G4CMPINSTALL") ? getenv("G4CMPINSTALL") : ".";

  std::ifstream ver(dir+"/.g4cmp-version");
  if (ver.good()) ver >> version;
  else version = "";
}


// Convert input name string to NIEL partitioning function

void G4CMPConfigManager::setNIEL(G4String name) {
  name.toLower();
  if (name(0,3) == "lin") setNIEL(new G4CMPLindhardNIEL);
  if (name(0,3) == "lew") setNIEL(new G4CMPLewinSmithNIEL);
  if (name(0,6) == "impact") setNIEL(new G4CMPImpactTunlNIEL);
  if (name(0,3) == "sar") setNIEL(new G4CMPSarkisNIEL);
}

void G4CMPConfigManager::setNIEL(G4VNIELPartition* niel) {
  delete nielPartition;
  nielPartition = niel;
}


// Report configuration setting for diagnostics

void G4CMPConfigManager::printConfig(std::ostream& os) const {
  os << "G4CMPConfigManager for G4CMP Version " << version
     << "\nfPhysicsModelID " << fPhysicsModelID
     << "\n/g4cmp/LatticeData " << LatticeDir << "\t# G4LATTICEDATA"
     << "\n/g4cmp/verbose " << verbose << "\t\t\t\t# G4CMP_DEBUG"
     << "\n/g4cmp/chargeBounces " << ehBounces << "\t\t\t\t# G4CMP_EH_BOUNCES"
     << "\n/g4cmp/phononBounces " << pBounces << "\t\t\t# G4CMP_PHON_BOUNCES"
     << "\n/g4cmp/IVRateModel " << IVRateModel << "\t\t\t# G4CMP_IV_RATE_MODEL"
     << "\n/g4cmp/eTrappingMFP " << eTrapMFP/mm << " mm\t\t# G4CMP_ETRAPPING_MFP"
     << "\n/g4cmp/hTrappingMFP " << hTrapMFP/mm << " mm\t\t# G4CMP_HTRAPPING_MFP"
     << "\n/g4cmp/eDTrapIonizationMFP " << eDTrapIonMFP/mm << " mm\t# G4CMP_EDTRAPION_MFP"
     << "\n/g4cmp/eATrapIonizationMFP " << eATrapIonMFP/mm << " mm\t# G4CMP_EATRAPION_MFP"
     << "\n/g4cmp/hDTrapIonizationMFP " << hDTrapIonMFP/mm << " mm\t# G4CMP_HDTRAPION_MFP"
     << "\n/g4cmp/hATrapIonizationMFP " << hATrapIonMFP/mm << " mm\t# G4CMP_HATRAPION_MFP"
     << "\n/g4cmp/temperature " << temperature/kelvin << " K\t\t\t\t# G4CMP_TEMPERATURE"
     << "\n/g4cmp/clearance " << clearance/mm << " mm\t\t\t# G4CMP_CLEARANCE"
     << "\n/g4cmp/minimumStep " << stepScale << "\t\t\t\t# G4CMP_MIN_STEP"
     << "\n/g4cmp/samplingEnergy " << sampleEnergy << "\t\t\t# G4CMP_SAMPLE_ENERGY"
     << "\n/g4cmp/producePhonons " << genPhonons << "\t\t\t\t# G4CMP_MAKE_PHONONS"
     << "\n/g4cmp/produceCharges " << genCharges << "\t\t\t\t# G4CMP_MAKE_CHARGES"
     << "\n/g4cmp/sampleLuke " << lukeSample << "\t\t\t\t# G4CMP_LUKE_SAMPLE"
     << "\n/g4cmp/maxLukePhonons " << maxLukePhonons << "\t\t\t# G4CMP_MAX_LUKE"
     << "\n/g4cmp/combiningStepLength " << combineSteps/mm << " mm\t\t\t# G4CMP_COMBINE_STEPLEN"
     << "\n/g4cmp/minEPhonons " << EminPhonons/eV << " eV\t\t\t\t# G4CMP_EMIN_PHONONS"
     << "\n/g4cmp/minECharges " << EminCharges/eV << " eV\t\t\t\t# G4CMP_EMIN_CHARGES"
     << "\n/g4cmp/useKVsolver " << useKVsolver << "\t\t\t\t# G4CMP_USE_KVSOLVER"
     << "\n/g4cmp/enableFanoStatistics " << fanoEnabled << "\t\t\t# G4CMP_FANO_ENABLED"
     << "\n/g4cmp/kaplanKeepPhonons " << kaplanKeepPh << "\t\t\t# G4CMP_KAPLAN_KEEP "
     << "\n/g4cmp/createChargeCloud " << chargeCloud << "\t\t\t# G4CMP_CHARGE_CLOUD"
     << "\n/g4cmp/NIELPartition "
     << (nielPartition ? typeid(*nielPartition).name() : "---")
     << "\t# G4CMP_NIEL_FUNCTION "
     << std::endl;
}<|MERGE_RESOLUTION|>--- conflicted
+++ resolved
@@ -38,12 +38,8 @@
 // 20220921  G4CMP-319:  Add temperature setting for use with QP sensors.
 // 20221117  G4CMP-343:  Add option flag to preserve all internal phonons.
 // 20221014  G4CMP-334:  Add maxLukePhonons to printout; show macro commands
-<<<<<<< HEAD
 // 20230622  G4CMP-325:  For G4CMP-343 above, default "keep all" flag to TRUE.
-=======
 // 20230831  G4CMP-362:  Add short names for IMPACT and Sarkis ionization models 
->>>>>>> 332c1f6c
-
 #include "G4CMPConfigManager.hh"
 #include "G4CMPConfigMessenger.hh"
 #include "G4CMPLewinSmithNIEL.hh"
