/***********************************************************************\
 * This software is licensed under the terms of the GNU General Public *
 * License version 3 or later. See G4CMP/LICENSE for the full license. *
\***********************************************************************/

/// \file materials/src/G4LatticePhysical.cc
/// \brief Implementation of the G4LatticePhysical class
//
// $Id$
//
// 20131115  Save rotation results in local variable, report verbosely
// 20131116  Replace G4Transform3D with G4RotationMatrix
// 20140319  Add output functions for diagnostics
// 20140321  Move placement transformations to G4CMPProcessUtils, put
//		lattice orientation into ctor arguments
// 20140401  Add valley momentum calculations
// 20140408  Move vally momentum calcs to G4LatticeLogical
// 20140425  Add "effective mass" calculation for electrons
// 20150601  Add mapping from electron velocity back to momentum
// 20160517  Replace unit vectors with CLHEP built-in values
// 20160608  Drop (theta,phi) lattice orientation function.
// 20170525  Drop empty destructor to allow default "rule of five" semantics
// 20170928  Replce "polarizationState" with "mode"
// 20190801  M. Kelsey -- Use G4ThreeVector buffer instead of pass-by-value
// 20200520  For MT thread safety, wrap G4ThreeVector buffer in function to
//		return thread-local instance.
<<<<<<< HEAD
=======
// 20211021  Wrap verbose output in #ifdef G4CMP_DEBUG for performace
>>>>>>> 8bb7ab3d
// 20220921  G4CMP-319 -- Add utilities for thermal (Maxwellian) distributions

#include "G4LatticePhysical.hh"
#include "G4CMPConfigManager.hh"
#include "G4LatticeLogical.hh"
#include "G4PhysicalConstants.hh"
#include "G4RotationMatrix.hh"
#include "G4SystemOfUnits.hh"


// Null vector defined for convenience (avoid memory churn)

namespace {
  G4ThreeVector nullVec(0,0,0);
}


//....oooOO0OOooo........oooOO0OOooo........oooOO0OOooo........oooOO0OOooo....

// Default constructor

G4LatticePhysical::G4LatticePhysical()
  : verboseLevel(0), fLattice(0), hMiller(0), kMiller(0), lMiller(0),
    fRot(0.), fTemperature(-1.) {;}

// Set lattice orientation (relative to G4VSolid) with Miller indices

G4LatticePhysical::G4LatticePhysical(const G4LatticeLogical* Lat,
				     G4int h, G4int k, G4int l, G4double rot)
  : verboseLevel(0), fLattice(Lat), fTemperature(-1.) {
  SetMillerOrientation(h, k, l, rot);
}


//....oooOO0OOooo........oooOO0OOooo........oooOO0OOooo........oooOO0OOooo....

// Align Miller normal vector (hkl) with +Z axis, and rotation about axis
void G4LatticePhysical::SetMillerOrientation(G4int h, G4int k, G4int l,
					     G4double rot) {
  if (verboseLevel) {
    G4cout << "G4LatticePhysical::SetMillerOrientation(" << h << " "
	   << k << " " << l << ", " << rot/deg << " deg)" << G4endl;
  }

  hMiller = h;
  kMiller = k;
  lMiller = l;
  fRot = rot;

  G4ThreeVector norm = (h*GetBasis(0)+k*GetBasis(1)+l*GetBasis(2)).unit();

  if (verboseLevel>1) G4cout << " norm = " << norm << G4endl;

  // Aligns geometry +Z axis with lattice (hkl) normal
  fOrient = G4RotationMatrix::IDENTITY;
  fOrient.rotateZ(rot).rotateY(norm.theta()).rotateZ(norm.phi());
  fInverse = fOrient.inverse();

  if (verboseLevel>1) G4cout << " fOrient = " << fOrient << G4endl;

  // FIXME:  Is this equivalent to (phi,theta,rot) Euler angles???
}

//....oooOO0OOooo........oooOO0OOooo........oooOO0OOooo........oooOO0OOooo....

// Return temperature assigned to lattice/volume, or global parameter

G4double G4LatticePhysical::GetTemperature() const {
  return (fTemperature < 0. ? G4CMPConfigManager::GetTemperature()
	  : fTemperature);
}

//....oooOO0OOooo........oooOO0OOooo........oooOO0OOooo........oooOO0OOooo....

// Rotate input vector between lattice and solid orientations

const G4ThreeVector&
G4LatticePhysical::RotateToLattice(G4ThreeVector& dir) const {
  return dir.transform(fOrient);
}

const G4ThreeVector& 
G4LatticePhysical::RotateToSolid(G4ThreeVector& dir) const {
  return dir.transform(fInverse);
}


//....oooOO0OOooo........oooOO0OOooo........oooOO0OOooo........oooOO0OOooo....

///////////////////////////////
//Loads the group velocity in m/s
/////////////////////////////
G4double G4LatticePhysical::MapKtoV(G4int mode, const G4ThreeVector& k) const {
#ifdef G4CMP_DEBUG
  if (verboseLevel>1) G4cout << "G4LatticePhysical::MapKtoV " << k << G4endl;
#endif

  RotateToLattice(tempvec()=k);
#ifdef G4CMP_DEBUG
  if (verboseLevel>1) G4cout << " in lattice frame " << tempvec() << G4endl;
#endif

  return fLattice->MapKtoV(mode, tempvec());
}

///////////////////////////////
//Loads the normalized direction vector along VG
///////////////////////////////
G4ThreeVector G4LatticePhysical::MapKtoVDir(G4int mode, const G4ThreeVector& k) const {
#ifdef G4CMP_DEBUG
  if (verboseLevel>1) G4cout << "G4LatticePhysical::MapKtoVDir " << k << G4endl;
#endif

  RotateToLattice(tempvec()=k);
#ifdef G4CMP_DEBUG
  if (verboseLevel>1) G4cout << " in lattice frame " << tempvec() << G4endl;
#endif

  G4ThreeVector VG = fLattice->MapKtoVDir(mode, tempvec());
#ifdef G4CMP_DEBUG
  if (verboseLevel>1) G4cout << " VDir (lattice) " << tempvec() << G4endl;
#endif

  return RotateToSolid(VG);
}

//....oooOO0OOooo........oooOO0OOooo........oooOO0OOooo........oooOO0OOooo....

G4ThreeVector
G4LatticePhysical::MapEkintoP(G4int iv, const G4ThreeVector& pdir, const G4double Ekin) const {
#ifdef G4CMP_DEBUG
  if (verboseLevel>1)
    G4cout << "G4LatticePhysical::MapEkintoP " << iv << " " << pdir << " " << Ekin << G4endl;
#endif

  RotateToLattice(tempvec()=pdir);
#ifdef G4CMP_DEBUG
  if (verboseLevel>1) G4cout << " in lattice frame " << tempvec() << G4endl;
#endif

  G4ThreeVector p = fLattice->MapEkintoP(iv, tempvec(), Ekin);
#ifdef G4CMP_DEBUG
  if (verboseLevel>1) G4cout << " P (lattice) " << tempvec() << G4endl;
#endif

  return RotateToSolid(p);
}

G4double G4LatticePhysical::MapPtoEkin(G4int iv, const G4ThreeVector& p) const {
#ifdef G4CMP_DEBUG
  if (verboseLevel>1)
    G4cout << "G4LatticePhysical::MapPtoEkin " << iv << " " << p << G4endl;
#endif

  RotateToLattice(tempvec()=p);
#ifdef G4CMP_DEBUG
  if (verboseLevel>1) {
    G4cout << " in lattice frame " << tempvec() << G4endl
	   << " returning Ekin " << fLattice->MapPtoEkin(iv, tempvec())
	   << G4endl;
  }
#endif

  return fLattice->MapPtoEkin(iv, tempvec());
}

G4double G4LatticePhysical::MapV_elToEkin(G4int iv, const G4ThreeVector& v) const {
#ifdef G4CMP_DEBUG
  if (verboseLevel>1)
    G4cout << "G4LatticePhysical::MapV_elToEkin " << iv << " " << v << G4endl;
#endif

  RotateToLattice(tempvec()=v);
#ifdef G4CMP_DEBUG
  if (verboseLevel>1) {
    G4cout << " in lattice frame " << tempvec() << G4endl
	   << " returning Ekin " << fLattice->MapV_elToEkin(iv, tempvec())
	   << G4endl;
  }
#endif

  return fLattice->MapV_elToEkin(iv, tempvec());
}

//....oooOO0OOooo........oooOO0OOooo........oooOO0OOooo........oooOO0OOooo....

// Convert electron momentum to valley velocity, wavevector, and HV vector

G4ThreeVector 
G4LatticePhysical::MapPtoV_el(G4int ivalley, const G4ThreeVector& p_e) const {
#ifdef G4CMP_DEBUG
  if (verboseLevel>1)
    G4cout << "G4LatticePhysical::MapPtoV_el " << ivalley << " " << p_e
	   << G4endl;
#endif

  RotateToLattice(tempvec()=p_e);
#ifdef G4CMP_DEBUG
  if (verboseLevel>1) G4cout << " in lattice frame " << tempvec() << G4endl;
#endif

  tempvec() = fLattice->MapPtoV_el(ivalley, tempvec());
#ifdef G4CMP_DEBUG
  if (verboseLevel>1) G4cout << " V_el (lattice) " << tempvec() << G4endl;
#endif

  return RotateToSolid(tempvec());
}

G4ThreeVector 
G4LatticePhysical::MapV_elToP(G4int ivalley, const G4ThreeVector& v_e) const {
#ifdef G4CMP_DEBUG
  if (verboseLevel>1)
    G4cout << "G4LatticePhysical::MapV_elToP " << ivalley << " " << v_e
	   << G4endl;
#endif

  RotateToLattice(tempvec()=v_e);
#ifdef G4CMP_DEBUG
  if (verboseLevel>1) G4cout << " in lattice frame " << tempvec() << G4endl;
#endif

  tempvec() = fLattice->MapV_elToP(ivalley, tempvec());
#ifdef G4CMP_DEBUG
  if (verboseLevel>1) G4cout << " p (lattice) " << tempvec() << G4endl;
#endif

  return RotateToSolid(tempvec());
}

G4ThreeVector 
G4LatticePhysical::MapPToP_Q(G4int ivalley, const G4ThreeVector& P) const {
#ifdef G4CMP_DEBUG
  if (verboseLevel>1)
    G4cout << "G4LatticePhysical::MapPToP_Q " << ivalley << " " << P
	   << G4endl;
#endif

  RotateToLattice(tempvec()=P);
#ifdef G4CMP_DEBUG
  if (verboseLevel>1) G4cout << " in lattice frame " << tempvec() << G4endl;
#endif

  tempvec() = fLattice->MapPToP_Q(ivalley, tempvec());
#ifdef G4CMP_DEBUG
  if (verboseLevel>1) G4cout << " p_q (lattice) " << tempvec() << G4endl;
#endif

  return RotateToSolid(tempvec());
}

G4ThreeVector 
G4LatticePhysical::MapP_QToP(G4int ivalley, const G4ThreeVector& P_Q) const {
#ifdef G4CMP_DEBUG
  if (verboseLevel>1)
    G4cout << "G4LatticePhysical::MapP_QToP " << ivalley << " " << P_Q
	   << G4endl;
#endif

  RotateToLattice(tempvec()=P_Q);
#ifdef G4CMP_DEBUG
  if (verboseLevel>1) G4cout << " in lattice frame " << tempvec() << G4endl;
#endif

  tempvec() = fLattice->MapP_QToP(ivalley, tempvec());
#ifdef G4CMP_DEBUG
  if (verboseLevel>1) G4cout << " p (lattice) " << tempvec() << G4endl;
#endif

  return RotateToSolid(tempvec());
}

G4ThreeVector
G4LatticePhysical::MapV_elToK(G4int ivalley, const G4ThreeVector& v_e) const {
#ifdef G4CMP_DEBUG
  if (verboseLevel>1)
    G4cout << "G4LatticePhysical::MapV_elToK " << ivalley << " " << v_e
     << G4endl;
#endif

  RotateToLattice(tempvec()=v_e);
#ifdef G4CMP_DEBUG
  if (verboseLevel>1) G4cout << " in lattice frame " << tempvec() << G4endl;
#endif

  tempvec() = fLattice->MapV_elToK(ivalley, tempvec());
#ifdef G4CMP_DEBUG
  if (verboseLevel>1) G4cout << " K (lattice) " << tempvec() << G4endl;
#endif

  return RotateToSolid(tempvec());
}

G4ThreeVector 
G4LatticePhysical::MapPtoK(G4int ivalley, const G4ThreeVector& p_e) const {
#ifdef G4CMP_DEBUG
  if (verboseLevel>1)
    G4cout << "G4LatticePhysical::MapPtoK " << ivalley << " " << p_e
     << G4endl;
#endif
  
  RotateToLattice(tempvec()=p_e);
#ifdef G4CMP_DEBUG
  if (verboseLevel>1) G4cout << " in lattice frame " << tempvec() << G4endl;
#endif
  
  tempvec() = fLattice->MapPtoK(ivalley, tempvec());
#ifdef G4CMP_DEBUG
  if (verboseLevel>1) G4cout << " k (lattice) " << tempvec() << G4endl;
#endif

  return RotateToSolid(tempvec());
}

G4ThreeVector 
G4LatticePhysical::MapKtoP(G4int ivalley, const G4ThreeVector& k) const {
#ifdef G4CMP_DEBUG
  if (verboseLevel>1)
    G4cout << "G4LatticePhysical::MapKtoP " << ivalley << " " << k
     << G4endl;
#endif
    
  RotateToLattice(tempvec()=k);
#ifdef G4CMP_DEBUG
  if (verboseLevel>1) G4cout << " in lattice frame " << tempvec() << G4endl;
#endif
    
  tempvec() = fLattice->MapKtoP(ivalley, tempvec());
#ifdef G4CMP_DEBUG
  if (verboseLevel>1) G4cout << " p (lattice) " << tempvec() << G4endl;
#endif

  return RotateToSolid(tempvec());
}

G4double 
G4LatticePhysical::GetElectronEffectiveMass(G4int iv,
					   const G4ThreeVector& p) const {
#ifdef G4CMP_DEBUG
  if (verboseLevel>1)
    G4cout << "G4LatticePhysical::GetElectronEffectiveMass " << iv
	   << " " << p << G4endl;
#endif

  RotateToLattice(tempvec()=p);
#ifdef G4CMP_DEBUG
  if (verboseLevel>1) G4cout << " in lattice frame " << tempvec() << G4endl;
#endif

  return fLattice->GetElectronEffectiveMass(iv, tempvec());
}

G4ThreeVector
G4LatticePhysical::RotateToValley(G4int iv, const G4ThreeVector& v) const {
#ifdef G4CMP_DEBUG
  if (verboseLevel>1)
    G4cout << "G4LatticePhysical::RotateToValley " << iv
	   << " " << v << G4endl;
#endif
  
    RotateToLattice(tempvec()=v);
#ifdef G4CMP_DEBUG
  if (verboseLevel>1) G4cout << " in lattice frame " << tempvec() << G4endl;
#endif
    
    return fLattice->RotateToValley(iv, tempvec());
  }

G4ThreeVector
G4LatticePhysical::RotateFromValley(G4int iv, const G4ThreeVector& v) const {
#ifdef G4CMP_DEBUG
  if (verboseLevel>1)
    G4cout << "G4LatticePhysical::RotateFromValley " << iv
	   << " " << v << G4endl;
#endif

  tempvec() = fLattice->RotateFromValley(iv, v);
  return RotateToSolid(tempvec());
}

G4ThreeVector G4LatticePhysical::
EllipsoidalToSphericalTranformation(G4int iv, const G4ThreeVector& v) const {
#ifdef G4CMP_DEBUG
  if (verboseLevel>1)
    G4cout << "G4LatticePhysical::EllipsoidalToSphericalTranformation " << iv
	   << " " << v << G4endl;
#endif

  RotateToLattice(tempvec()=v);

#ifdef G4CMP_DEBUG
  if (verboseLevel>1) G4cout << " in lattice frame " << tempvec() << G4endl;
#endif

  return fLattice->EllipsoidalToSphericalTranformation(iv, tempvec());
}

// Compute vector in ellipsoidal frame from the spherical frame

G4ThreeVector G4LatticePhysical::
SphericalToEllipsoidalTranformation(G4int iv, const G4ThreeVector& v) const {
#ifdef G4CMP_DEBUG
  if (verboseLevel>1)
    G4cout << "G4LatticePhysical::SphericalToEllipsoidalTranformation " << iv
    << " " << v << G4endl;
#endif

  tempvec() = fLattice->SphericalToEllipsoidalTranformation(iv, v);
  return RotateToSolid(tempvec());
}

//....oooOO0OOooo........oooOO0OOooo........oooOO0OOooo........oooOO0OOooo....

// Dump contained logical lattice with volume information

void G4LatticePhysical::Dump(std::ostream& os) const {
  os << "# Physical lattice:"
     << " (hkl) = " << hMiller << " " << kMiller << " " << lMiller
     << " rotation " << fRot/deg << " deg"
     << " @ " << fTemperature/kelvin << " K"
     << "\n# Logical lattice:\n" << *fLattice << std::endl;
}
<|MERGE_RESOLUTION|>--- conflicted
+++ resolved
@@ -24,10 +24,7 @@
 // 20190801  M. Kelsey -- Use G4ThreeVector buffer instead of pass-by-value
 // 20200520  For MT thread safety, wrap G4ThreeVector buffer in function to
 //		return thread-local instance.
-<<<<<<< HEAD
-=======
 // 20211021  Wrap verbose output in #ifdef G4CMP_DEBUG for performace
->>>>>>> 8bb7ab3d
 // 20220921  G4CMP-319 -- Add utilities for thermal (Maxwellian) distributions
 
 #include "G4LatticePhysical.hh"
