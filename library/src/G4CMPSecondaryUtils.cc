--- conflicted
+++ resolved
@@ -11,10 +11,7 @@
 // 20170815 M. Kelsey -- Move AdjustSecondaryPosition to GeometryUtils
 // 20170928 M. Kelsey -- Replace "polarization" with "mode"
 // 20210518 M. Kelsey -- Protect new secondaries from production cuts
-<<<<<<< HEAD
-=======
 // 20211001 M. Kelsey -- Collapse layered CreateChargeCarrier functions
->>>>>>> 8bb7ab3d
 // 20220907 G4CMP-316 -- Pass track into CreateXYZ() functions; do valley
 //		selection for electrons in CreateChargeCarrier().
 
@@ -39,11 +36,8 @@
 #include "G4VTouchable.hh"
 
 
-<<<<<<< HEAD
-=======
 // Generic function to create both phonon and charge carrier secondaries
 
->>>>>>> 8bb7ab3d
 G4Track* G4CMP::CreateSecondary(const G4Track& track, G4ParticleDefinition* pd,
                                 const G4ThreeVector& waveVec, G4double energy) {
   if (G4CMP::IsPhonon(pd)) {
@@ -67,7 +61,6 @@
 			     const G4ThreeVector& waveVec, G4double energy,
 			     G4double time, const G4ThreeVector& pos) {
   G4LatticePhysical* lat = G4CMP::GetLattice(track);
-<<<<<<< HEAD
   if (!lat) {
     G4Exception("G4CMP::CreatePhonon", "Secondary002", EventMustBeAborted,
                 ("No lattice for volume "+track.GetVolume()->GetName()).c_str());
@@ -111,11 +104,9 @@
   G4VPhysicalVolume* vol = touch->GetVolume();
   G4ThreadLocalStatic auto latMan = G4LatticeManager::GetLatticeManager();
   G4LatticePhysical* lat = latMan->GetLattice(vol);
-=======
->>>>>>> 8bb7ab3d
   if (!lat) {
     G4Exception("G4CMP::CreatePhonon", "Secondary002", EventMustBeAborted,
-                ("No lattice for volume "+track.GetVolume()->GetName()).c_str());
+                ("No lattice for volume "+vol->GetName()).c_str());
     return nullptr;
   }
 
@@ -132,95 +123,8 @@
   G4ParticleDefinition* thePhonon = G4PhononPolarization::Get(mode);
 
   // Secondaries are (usually) created at the current track coordinates
-  const G4VTouchable* touch = track.GetTouchable();
   RotateToGlobalDirection(touch, vgroup);
 
-  auto sec = new G4Track(new G4DynamicParticle(thePhonon, vgroup, energy),
-                         time, G4CMP::ApplySurfaceClearance(touch, pos));
-  sec->SetGoodForTrackingFlag(true);	// Protect against production cuts
-
-  // Store wavevector in auxiliary info for track
-  AttachTrackInfo(sec, GetGlobalDirection(touch, waveVec));
-
-  sec->SetVelocity(lat->MapKtoV(mode, waveVec));
-  sec->UseGivenVelocity(true);
-
-  return sec;
-}
-
-<<<<<<< HEAD
-
-G4Track* G4CMP::CreateChargeCarrier(const G4Track& track, G4int charge,
-                                    G4int valley, G4double Ekin, G4double time,
-                                    const G4ThreeVector& pdir,
-                                    const G4ThreeVector& pos) {
-
-  G4LatticePhysical* lat = G4CMP::GetLattice(track);
-  if (!lat) {
-    G4Exception("G4CMP::CreateChargeCarrier", "Secondary003", EventMustBeAborted,
-                ("No lattice for volume "+track.GetVolume()->GetName()).c_str());
-    return nullptr;
-  }
-
-  G4ThreeVector p = pdir;
-  if (charge == 1) { 				// Hole
-    p *= std::sqrt(2.*Ekin*lat->GetHoleMass());
-    valley = -1;
-  } else if (charge == -1) {			// Electron
-    G4double k_HVmag = std::sqrt(2.*Ekin*lat->GetElectronMass()) / hbar_Planck;
-    G4ThreeVector k_HVdir = lat->MapV_elToK_HV(valley, pdir).unit();
-    p = lat->MapK_HVtoP(valley, k_HVmag * k_HVdir);
-    if (valley<0) valley = ChooseValley(lat);
-  } else {
-    G4Exception("G4CMP::CreateChargeCarrier", "Secondary004", EventMustBeAborted,
-                "Invalid charge for charge carrier.");
-    return nullptr;
-=======
-// DEPRECATED: Version used by application code with output of G4CMPKaplanQP
-
-G4Track* G4CMP::CreatePhonon(const G4VTouchable* touch, G4int mode,
-			     const G4ThreeVector& waveVec, G4double energy,
-			     G4double time, const G4ThreeVector& pos) {
-  G4VPhysicalVolume* vol = touch->GetVolume();
-  G4ThreadLocalStatic auto latMan = G4LatticeManager::GetLatticeManager();
-  G4LatticePhysical* lat = latMan->GetLattice(vol);
-  if (!lat) {
-    G4Exception("G4CMP::CreatePhonon", "Secondary002", EventMustBeAborted,
-                ("No lattice for volume "+touch->GetVolume()->GetName()).c_str());
-    return nullptr;
-  }
-
-  if (mode == G4PhononPolarization::UNKNOWN) {		// Choose random value
-    mode = ChoosePhononPolarization(lat);
-  }
-
-  G4ThreeVector vgroup = lat->MapKtoVDir(mode, waveVec);
-  if (std::fabs(vgroup.mag()-1.) > 0.01) {
-    G4cerr << "WARNING: vgroup not a unit vector: " << vgroup
-	   << " length " << vgroup.mag() << G4endl;
->>>>>>> 8bb7ab3d
-  }
-
-  G4ParticleDefinition* thePhonon = G4PhononPolarization::Get(mode);
-
-  // Secondaries are (usually) created at the current track coordinates
-  RotateToGlobalDirection(touch, vgroup);
-
-<<<<<<< HEAD
-  return CreateChargeCarrier(track, charge, valley, time, p, pos);
-}
-
-G4Track* G4CMP::CreateChargeCarrier(const G4Track& track, G4int charge,
-                                    G4int valley, G4double time,
-                                    const G4ThreeVector& p,
-                                    const G4ThreeVector& pos) {
-  G4LatticePhysical* lat = G4CMP::GetLattice(track);
-  if (!lat) {
-    G4Exception("G4CMP::CreateChargeCarrier", "Secondary006", EventMustBeAborted,
-                ("No lattice for volume "+track.GetVolume()->GetName()).c_str());
-    return nullptr;
-  }
-=======
   auto sec = new G4Track(new G4DynamicParticle(thePhonon, vgroup, energy),
                          time, G4CMP::ApplySurfaceClearance(touch, pos));
   sec->SetGoodForTrackingFlag(true);	// Protect against production cuts
@@ -239,7 +143,6 @@
                                     G4int valley, G4double Ekin, G4double time,
                                     const G4ThreeVector& pdir,
                                     const G4ThreeVector& pos) {
->>>>>>> 8bb7ab3d
 
   G4LatticePhysical* lat = G4CMP::GetLattice(track);
   if (!lat) {
@@ -256,22 +159,11 @@
     theCarrier  = G4CMPDriftHole::Definition();
     carrierMass = lat->GetHoleMass();
   } else {
-<<<<<<< HEAD
-    theCarrier    = G4CMPDriftElectron::Definition();
-    carrierMass   = lat->GetElectronMass();
-    G4ThreeVector p_local = G4CMP::GetLocalDirection(touch, p);
-    G4ThreeVector v_local = lat->MapPtoV_el(valley, p_local);
-    RotateToGlobalDirection(touch, v_local); // v_local is now actually global
-    carrierEnergy = 0.5 * carrierMass * v_local.mag2();// Non-relativistic
-    v_unit = v_local.unit();
-    if (valley<0) valley = ChooseValley(lat);
-=======
     theCarrier  = G4CMPDriftElectron::Definition();
     // If electron wasn't given a valley, use best alignment with momentum
     if (valley == -1 ) valley = G4CMP::FindNearestValley(lat,pdir);
     G4ThreeVector plocal = lat->MapEkintoP(valley,GetLocalDirection(touch,pdir),Ekin);
     carrierMass = lat->GetElectronEffectiveMass(valley, plocal);
->>>>>>> 8bb7ab3d
   }
 
   // NOTE:  G4CMP uses true mass unts: convert MeV/c^2 to MeV for Geant4
