/***********************************************************************\
 * This software is licensed under the terms of the GNU General Public *
 * License version 3 or later. See G4CMP/LICENSE for the full license. *
\***********************************************************************/

/// \file materials/src/G4LatticeLogical.cc
/// \brief Implementation of the G4LatticeLogical class
//
// $Id$
//
// 20140218  Add new charge-carrier parameters to output
// 20140306  Allow valley filling using Euler angles directly
// 20140318  Compute electron mass scalar (Herring-Vogt) from tensor
// 20140324  Include inverse mass-ratio tensor
// 20140408  Add valley momentum calculations
// 20140425  Add "effective mass" calculation for electrons
// 20150601  Add mapping from electron velocity back to momentum
// 20160517  Add basis vectors for lattice, to use with Miller orientation
// 20160520  Add reporting function to format valley Euler angles
// 20160614  Add elasticity tensors and density (set from G4Material) 
// 20160624  Add direct calculation of phonon kinematics from elasticity
// 20160627  Interpolate values from lookup tables
// 20160629  Add post-constuction initialization (for tables, computed pars)
// 20160630  Drop loading of K-Vg lookup table files
// 20160701  Add interface to set elements of reduced elasticity matrix
// 20160727  Store Debye energy for phonon primaries, support different access
// 20170523  Add interface for axis vector of valleys
// 20170525  Add "rule of five" copy/move semantics
// 20170527  Drop unnecessary <fstream>
// 20170810  Add parameters for IV scattering matrix terms
// 20170821  Add support for separate D0 and D1 optical deformation potentials
// 20170821  Add transverse sound speed, L->TT fraction
// 20170923  Do NOT force basis vectors to unit(); they encode cell spacing
// 20170928  Replace "polarizationState" with "mode"
// 20180829  Add to Dump to print correct IVRate variables depending on model
// 20180830  Create variables IVRate1 IVRateQuad IVExponentQuad used in IVrate calculation 
// 20180831  IVField, IVRate, IVRate1, IVRateQuad, IVExponentQuad, and IVExponent represent 
//           E0(Eq.1), Gamma0 (Eq.2), Gamma1 (Eq.2), Gamma0 (Eq.1), alpha (Eq.1), alpha (Eq.2)
//           from arXiv:1807.07986
// 20190704  M. Kelsey -- Add IV rate function selector for material
// 20190723  M. Kelsey -- Include valley axis as comment in dump
// 20190801  M. Kelsey -- Use G4ThreeVector buffer instead of pass-by-value,
//		precompute valley inverse transforms
// 20190906  M. Kelsey -- Default IV rate model to G4CMPConfigManager value.
// 20200520  For MT thread safety, wrap G4ThreeVector buffer in function to
//		return thread-local instance.
<<<<<<< HEAD
=======
// 20211021  Wrap verbose output in #ifdef G4CMP_DEBUG for performace
// 20230210  I. Ataee -- Add post-newtonian correction to the MapPtoEkin and MapV_elToEkin
// 20230210  I. Ataee -- Change effective mass tensor to use relativistic expressions
// 20230702  I. Ataee -- Change velocity, momentum, energy, and wavevector relationships to
//		correctly reflect the physics of the band structure relativistically. Also, introduced
//		the quasti-momentum p_Q and its relationship with the expectation value of momentum
//		<p> (transport momentum).
>>>>>>> 8bb7ab3d
// 20231017  E. Michaud -- Add 'AddValley(const G4ThreeVector&)'
// 20240426  S. Zatschler -- Add explicit fallthrough statements to switch cases

#include "G4LatticeLogical.hh"
#include "G4CMPPhononKinematics.hh"	// **** THIS BREAKS G4 PORTING ****
#include "G4CMPPhononKinTable.hh"	// **** THIS BREAKS G4 PORTING ****
#include "G4CMPConfigManager.hh"	// **** THIS BREAKS G4 PORTING ****
#include "G4CMPUnitsTable.hh"		// **** THIS BREAKS G4 PORTING ****
#include "G4RotationMatrix.hh"
#include "G4SystemOfUnits.hh"
#include "G4PhysicalConstants.hh"
#include <cmath>
#include <fstream>


//....oooOO0OOooo........oooOO0OOooo........oooOO0OOooo........oooOO0OOooo....

G4LatticeLogical::G4LatticeLogical(const G4String& name)
  : verboseLevel(0), fName(name), fDensity(0.), fNImpurity(0.),
    fPermittivity(1.), fElasticity{}, fElReduced{}, fHasElasticity(false),
    fpPhononKin(0), fpPhononTable(0),
    fA(0), fB(0), fLDOS(0), fSTDOS(0), fFTDOS(0), fTTFrac(0),
    fBeta(0), fGamma(0), fLambda(0), fMu(0),
    fVSound(0.), fVTrans(0.), fL0_e(0.), fL0_h(0.), 
    mElectron(electron_mass_c2/c_squared),
    fHoleMass(mElectron), fElectronMass(mElectron), fElectronMDOS(mElectron),
    fBandGap(0.), fPairEnergy(0.), fFanoFactor(1.),
    fMassTensor(G4Rep3x3(mElectron,0.,0.,0.,mElectron,0.,0.,0.,mElectron)),
    fMassInverse(G4Rep3x3(1/mElectron,0.,0.,0.,1/mElectron,0.,0.,0.,1/mElectron)),
    fAlpha(0.), fAcDeform(0.), 
    fIVQuadField(0.), fIVQuadRate(0.), fIVQuadExponent(0.),
    fIVLinExponent(0.), fIVLinRate0(0.), fIVLinRate1(0.),
    fIVModel(G4CMPConfigManager::GetIVRateModel()) {
  for (G4int i=0; i<G4PhononPolarization::NUM_MODES; i++) {
    for (G4int j=0; j<KVBINS; j++) {
      for (G4int k=0; k<KVBINS; k++) {
	fKVMap[i][j][k].set(0.,0.,0.);
      }
    }
  }
}

G4LatticeLogical::~G4LatticeLogical() {
  delete fpPhononKin; fpPhononKin = 0;
  delete fpPhononTable; fpPhononTable = 0;
}

// Copy and move operators (to handle owned pointers)

G4LatticeLogical::G4LatticeLogical(const G4LatticeLogical& rhs)
  : G4LatticeLogical() { *this = rhs; }

G4LatticeLogical::G4LatticeLogical(G4LatticeLogical&& rhs)
  : G4LatticeLogical() { std::swap(*this, rhs); }

G4LatticeLogical& G4LatticeLogical::operator=(const G4LatticeLogical& rhs) {
  if (this == &rhs) return *this;	// Avoid unnecessary work;

  verboseLevel = rhs.verboseLevel;
  fName = rhs.fName;
  fCrystal = rhs.fCrystal;
  std::copy(rhs.fBasis, rhs.fBasis+3, fBasis);
  fDensity = rhs.fDensity;
  fNImpurity = rhs.fNImpurity;
  fPermittivity = rhs.fPermittivity;
  fHasElasticity = rhs.fHasElasticity;
  fA = rhs.fA;
  fB = rhs.fB;
  fLDOS = rhs.fLDOS;
  fSTDOS = rhs.fSTDOS;
  fFTDOS = rhs.fFTDOS;
  fTTFrac = rhs.fTTFrac;
  fBeta = rhs.fBeta;
  fGamma = rhs.fGamma;
  fLambda = rhs.fLambda;
  fMu = rhs.fMu;
  fDebye = rhs.fDebye;
  fVSound = rhs.fVSound;
  fVTrans = rhs.fVTrans;
  fL0_e = rhs.fL0_e;
  fL0_h = rhs.fL0_h;
  fHoleMass = rhs.fHoleMass;
  fElectronMass = rhs.fElectronMass;
  fElectronMDOS = rhs.fElectronMDOS;
  fBandGap = rhs.fBandGap;
  fPairEnergy = rhs.fPairEnergy;
  fFanoFactor = rhs.fFanoFactor;
  fMassTensor = rhs.fMassTensor;
  fMassInverse = rhs.fMassInverse;
  fMassRatioSqrt = rhs.fMassRatioSqrt;
  fMInvRatioSqrt = rhs.fMInvRatioSqrt;
  fValley = rhs.fValley;
  fValleyInv = rhs.fValleyInv;
  fValleyAxis = rhs.fValleyAxis;
  fAlpha = rhs.fAlpha;
  fAcDeform = rhs.fAcDeform;
  fIVDeform = rhs.fIVDeform;
  fIVEnergy = rhs.fIVEnergy;
  fIVQuadField = rhs.fIVQuadField;
  fIVQuadRate = rhs.fIVQuadRate;
  fIVQuadExponent = rhs.fIVQuadExponent;
  fIVLinExponent = rhs.fIVLinExponent;
  fIVLinRate0 = rhs.fIVLinRate0;
  fIVLinRate1 = rhs.fIVLinRate1;
  fIVModel = rhs.fIVModel;

  if (!rhs.fpPhononKin)   fpPhononKin = new G4CMPPhononKinematics(this);
  if (!rhs.fpPhononTable) fpPhononTable = new G4CMPPhononKinTable(fpPhononKin);

  SetElReduced(rhs.fElReduced);
  FillElasticity();

  for (G4int i=0; i<G4PhononPolarization::NUM_MODES; i++) {
    for (G4int j=0; j<KVBINS; j++) {
      for (G4int k=0; k<KVBINS; k++) {
	fKVMap[i][j][k] = rhs.fKVMap[i][j][k];
      }
    }
  }

  return *this;
}

G4LatticeLogical& G4LatticeLogical::operator=(G4LatticeLogical&& rhs) {
  std::swap(*this, rhs);
  return *this;
}


//....oooOO0OOooo........oooOO0OOooo........oooOO0OOooo........oooOO0OOooo....

/////////////////////////////////////////////////////////////
//Copy or set components of reduced elasticity matrix
/////////////////////////////////////////////////////////////
void G4LatticeLogical::SetElReduced(const ReducedElasticity& mat) {
  for (size_t i=0; i<6; i++) {
    for (size_t j=0; j<6; j++) {
      fElReduced[i][j] = mat[i][j];
    }
  }

  fHasElasticity = true;
}

void G4LatticeLogical::SetCpq(G4int p, G4int q, G4double value) {
  if (p>0 && p<7 && q>0 && q<7) fElReduced[p-1][q-1] = value;
  fHasElasticity = true;
}


//....oooOO0OOooo........oooOO0OOooo........oooOO0OOooo........oooOO0OOooo....

/////////////////////////////////////////////////////////////
// Configure crystal symmetry group and lattice spacing/angles
/////////////////////////////////////////////////////////////
void G4LatticeLogical::SetCrystal(G4CMPCrystalGroup::Bravais group, G4double a,
				  G4double b, G4double c, G4double alpha,
				  G4double beta, G4double gamma) {
  fCrystal.Set(group, alpha, beta, gamma);	// Defines unit cell axes

  fBasis[0] = a*fCrystal.axis[0];	// Basis vectors include spacing
  fBasis[1] = b*fCrystal.axis[1];
  fBasis[2] = c*fCrystal.axis[2];
}


//....oooOO0OOooo........oooOO0OOooo........oooOO0OOooo........oooOO0OOooo....

/////////////////////////////////////////////////////////////
//Configured derived parameters and tables after loading
/////////////////////////////////////////////////////////////
void G4LatticeLogical::Initialize(const G4String& newName) {
  if (!newName.empty()) SetName(newName);

  CheckBasis();				// Ensure complete, right handed frame

  // If elasticity matrix available, create phonon calculator
  if (fHasElasticity) {
    FillElasticity();			// Unpack reduced matrix to full Cijkl
    if (!fpPhononKin) fpPhononKin = new G4CMPPhononKinematics(this);
  }

  /***** USE OUR OWN INTERPOLATION, THIS IS TOO SLOW
  if (fpPhononKin) fpPhononTable = new G4CMPPhononKinTable(fpPhononKin);
  *****/

  // Populate phonon lookup tables if not read from files
  FillMaps();
}

//....oooOO0OOooo........oooOO0OOooo........oooOO0OOooo........oooOO0OOooo....

/////////////////////////////////////////////////////////////
//Complete basis vectors: right-handed, possibly orthonormal
/////////////////////////////////////////////////////////////
void G4LatticeLogical::CheckBasis() {
  static const G4ThreeVector origin(0.,0.,0.);
  if (fBasis[0].isNear(origin,1e-9)) fBasis[0].set(1.,0.,0.);
  if (fBasis[1].isNear(origin,1e-9)) fBasis[1].set(0.,1.,0.);
  if (fBasis[2].isNear(origin,1e-9)) fBasis[2] = fBasis[0].cross(fBasis[1]);

  if (fBasis[0].cross(fBasis[1]).dot(fBasis[2]) < 0.) {
    G4cerr << "ERROR G4LatticeLogical has a left-handed basis!" << G4endl;
  }
}


//....oooOO0OOooo........oooOO0OOooo........oooOO0OOooo........oooOO0OOooo....

// Unpack reduced elasticity tensor into full four-dimensional Cijkl
void G4LatticeLogical::FillElasticity() {
  fCrystal.FillElReduced(fElReduced);		// Apply symmetry conditions
  /* The reduced matrix looks like this:
   * Cxxxx, Cxxyy, Cxxzz, Cxxyz, Cxxxz, Cxxxy
   * Cxxyy, Cyyyy, Cyyzz, Cyyyz, Cyyxz, Cyyxy
   * Cxxyy, Cyyzz, Czzzz, Czzyz, Czzxz, Czzxy
   * Cxxyz, Cyyyz, Czzyz, Cyzyz, Cyzxz, Cyzxy
   * Cxxxz, Cyyxz, Czzxz, Cyzxz, Cxzxz, Cxzxy
   * Cxxxy, Cyyxy, Czzxy, Cyzxy, Cxzxy, Cxyxy
   */

  auto reducedIdx = [](size_t i, size_t j) -> size_t {
    // i == j -> i
    // i == 0 && j == 1 -> 5
    // i == 0 && j == 2 -> 4
    // i == 1 && j == 2 -> 3
    if (i > 2 || j > 2) {
      G4Exception("G4LatticeLogical::FillElasticity",
                  "Lattice011",
                  EventMustBeAborted,
                  "Indices can only span 0 to 2 (x to z).");
    }

    if (i == j) return i;
    if ((i == 0 && j == 1) || (i == 1 && j == 0)) return 5;
    if ((i == 0 && j == 2) || (i == 2 && j == 0)) return 4;
    if ((i == 1 && j == 2) || (i == 2 && j == 1)) return 3;

    // Should never get to this point (Exception thrown above
    return 0;
  };

  /* This could potentially be sped up because of various symmetries:
   * Cijkl = Cjikl = Cijlk
   * Cxxyy = Cyyxx
   * But it probably doesn't matter because this is only done at init anyway.
   * Plus it may get slowed down by messing with the CPU's branch prediction
   * and compiler loop unrolling.
   */
  for (size_t i = 0; i < 3; ++i) {
    for (size_t j = 0; j < 3; ++j) {
      for (size_t k = 0; k < 3; ++k) {
        for (size_t l = 0; l < 3; ++l) {
          fElasticity[i][j][k][l] = fElReduced[reducedIdx(i, j)][reducedIdx(k, l)];
        }
      }
    }
  }
}


//....oooOO0OOooo........oooOO0OOooo........oooOO0OOooo........oooOO0OOooo....

// Populate lookup tables using kinematics calculator

void G4LatticeLogical::FillMaps() {
  if (!fpPhononKin) return;			// Can't fill without solver

  G4ThreeVector k;
  for (G4int itheta = 0; itheta<KVBINS; itheta++) {
    G4double theta = itheta*pi/(KVBINS-1);	// Last entry is at pi

    for (G4int iphi = 0; iphi<KVBINS; iphi++) {
      G4double phi = iphi*twopi/(KVBINS-1);	// Last entry is at 2pi

      k.setRThetaPhi(1.,theta,phi);
      for (G4int mode=0; mode<G4PhononPolarization::NUM_MODES; mode++) {
	fKVMap[mode][itheta][iphi] = fpPhononKin->getGroupVelocity(mode,k);
      }
    }
  }

  if (verboseLevel) {
    G4cout << "G4LatticeLogical::FillMaps populated " << KVBINS
	   << " bins in theta and phi for all polarizations." << G4endl;
  }
}

//....oooOO0OOooo........oooOO0OOooo........oooOO0OOooo........oooOO0OOooo....

//Given the phonon wave vector k and mode(0=LON, 1=FT, 2=ST), 
//returns phonon group velocity vector

G4ThreeVector G4LatticeLogical::MapKtoVg(G4int mode,
					 const G4ThreeVector& k) const {
  return ( (fpPhononKin && G4CMPConfigManager::UseKVSolver())
	   ? ComputeKtoVg(mode,k)
	   : LookupKtoVg(mode,k) );
}

G4ThreeVector G4LatticeLogical::ComputeKtoVg(G4int mode,
					     const G4ThreeVector& k) const {  
  if (!fpPhononKin) {
    G4Exception("G4LatticeLogical::ComputeKtoV", "Lattice001",
		RunMustBeAborted, "Phonon kinematics not available.");
  }

  return fpPhononKin->getGroupVelocity(mode,k);
}

G4ThreeVector G4LatticeLogical::LookupKtoVg(G4int mode,
					    const G4ThreeVector& k) const {  
  if (fpPhononTable)
    return (fpPhononTable->interpGroupVelocity(mode, k.unit())*
	    fpPhononTable->interpGroupVelocity_N(mode, k.unit()).unit()
	    );

  G4int iTheta, iPhi;		// Bin indices
  G4double dTheta, dPhi;	// Offsets in bin for interpolation
  if (!FindLookupBins(k, iTheta, iPhi, dTheta, dPhi)) {
    G4Exception("G4LatticeLogical::LookupKtoVDir", "Lattice006",
		EventMustBeAborted, "Interpolation failed.");
    return G4ThreeVector();
  }

  /**** Returns direct bin value
  const G4ThreeVector& vdir = fKVMap[mode][iTheta][iPhi];
  ****/

  // Bilinear interpolation using the four corner bins (i,j) to (i+1,j+1)
  G4ThreeVector vdir =
    ( (1.-dTheta)*(1.-dPhi)*fKVMap[mode][iTheta][iPhi] +
      dTheta*(1.-dPhi)*fKVMap[mode][iTheta+1][iPhi] +
      (1.-dTheta)*dPhi*fKVMap[mode][iTheta][iPhi+1] +
      dTheta*dPhi*fKVMap[mode][iTheta+1][iPhi+1] );

#ifdef G4CMP_DEBUG
  if (verboseLevel>1) {
    G4cout << "G4LatticeLogical::MapKtoVDir theta,phi="
	   << k.theta() << " " << k.phi()
	   << " : ith,iph " << iTheta << " " << iPhi
	   << " : dir " << vdir << G4endl;
  }
#endif

  return vdir;
}

//....oooOO0OOooo........oooOO0OOooo........oooOO0OOooo........oooOO0OOooo....

// Get theta, phi bins and offsets for interpolation

G4bool 
G4LatticeLogical::FindLookupBins(const G4ThreeVector& k,
				 G4int& iTheta, G4int& iPhi,
				 G4double& dTheta, G4double& dPhi) const {
  G4double tStep = pi/(KVBINS-1);	// Last element is upper edge
  G4double pStep = twopi/(KVBINS-1);

  G4double theta = k.getTheta();	// Normalize theta to [0,pi)
  if (theta<0) theta+=pi;

  G4double phi = k.getPhi();		// Normalize phi to [0,twopi)
  if (phi<0) phi += twopi;

  dTheta = theta/tStep;
  iTheta = int(dTheta);
  dTheta -= iTheta;			// Fraction of bin width

  dPhi = phi/pStep;
  iPhi = int(dPhi);
  dPhi -= iPhi;				// Fraction of bin width

  return (iTheta<KVBINS && iPhi<KVBINS);	// Sanity check on bin indexing
}

//....oooOO0OOooo........oooOO0OOooo........oooOO0OOooo........oooOO0OOooo....

// Convert electron momentum to valley velocity, wavevector, and HV vector

G4ThreeVector 
G4LatticeLogical::MapPtoV_el(G4int ivalley, const G4ThreeVector& p_e) const {
#ifdef G4CMP_DEBUG
  if (verboseLevel>1)
    G4cout << "G4LatticeLogical::MapPtoV_el " << ivalley << " " << p_e << G4endl;
#endif

  return p_e*c_light/(MapPtoEkin(ivalley,p_e) + GetElectronMass()*c_squared);
}

G4ThreeVector 
G4LatticeLogical::MapV_elToP(G4int ivalley, const G4ThreeVector& v_e) const {
#ifdef G4CMP_DEBUG
  if (verboseLevel>1)
    G4cout << "G4LatticeLogical::MapV_elToP " << ivalley << " " << v_e << G4endl;
#endif

  tempvec() = v_e;
  tempvec().transform(GetValley(ivalley));
  G4double bandV = (fMassTensor.xx()*tempvec().x()*tempvec().x() +
  fMassTensor.yy()*tempvec().y()*tempvec().y() +
  fMassTensor.zz()*tempvec().z()*tempvec().z());
  G4double gamma = 1/sqrt(1-bandV/GetElectronMass()*c_squared);

#ifdef G4CMP_DEBUG
  if (verboseLevel>1) {
    G4cout << " <v|M|v> " << bandV << G4endl << " gamma " << gamma
	   << G4endl << " returning " << gamma*electron_mass_c2*v_e/c_light << G4endl;
  }
#endif
  return gamma*GetElectronMass()*c_light*v_e;
}

G4ThreeVector 
G4LatticeLogical::MapPToP_Q(G4int ivalley, const G4ThreeVector& P) const {
#ifdef G4CMP_DEBUG
  if (verboseLevel>1)
    G4cout << "G4LatticeLogical::MapPToP_Q " << ivalley << " " << P
	   << G4endl;
#endif

  const G4RotationMatrix& vToN = GetValley(ivalley);
  const G4RotationMatrix& nToV = GetValleyInv(ivalley);

#ifdef G4CMP_DEBUG
  if (verboseLevel>1) 
    G4cout << " P_Q " << nToV*(GetMassTensor()*(vToN*P*c_squared/electron_mass_c2)) << G4endl;
#endif

  return nToV*(GetMassTensor()*(vToN*P/GetElectronMass()));
}

G4ThreeVector 
G4LatticeLogical::MapP_QToP(G4int ivalley, const G4ThreeVector& P_Q) const {
#ifdef G4CMP_DEBUG
  if (verboseLevel>1)
    G4cout << "G4LatticeLogical::MapP_QToP " << ivalley << " " << P_Q << G4endl;
#endif

  const G4RotationMatrix& vToN = GetValley(ivalley);
  const G4RotationMatrix& nToV = GetValleyInv(ivalley);

#ifdef G4CMP_DEBUG
  if (verboseLevel>1) 
    G4cout << " P " << nToV*(GetMInvTensor()*(vToN*P_Q*electron_mass_c2/c_squared)) << G4endl;
#endif

  return nToV*(GetMInvTensor()*(vToN*P_Q*GetElectronMass()));
}

G4ThreeVector
G4LatticeLogical::MapV_elToK(G4int ivalley, const G4ThreeVector &v_e) const {
#ifdef G4CMP_DEBUG
  if (verboseLevel>1)
    G4cout << "G4LatticeLogical::MapV_elToK " << ivalley << " " << v_e << G4endl;
#endif

  tempvec() = MapV_elToP(ivalley, v_e);
  return MapPtoK(ivalley, tempvec());
}

G4ThreeVector 
G4LatticeLogical::MapPtoK(G4int ivalley, const G4ThreeVector& p_e) const {
#ifdef G4CMP_DEBUG
  if (verboseLevel>1)
    G4cout << "G4LatticeLogical::MapPtoK " << ivalley << " " << p_e << G4endl;
#endif

  tempvec() = MapPToP_Q(ivalley, p_e);
  tempvec() /= hbarc;				// Convert to wavevector

#ifdef G4CMP_DEBUG
  if (verboseLevel>1) G4cout << " k " << tempvec() << G4endl;
#endif

  return tempvec();
}

G4ThreeVector
G4LatticeLogical::MapKtoP(G4int ivalley, const G4ThreeVector& k) const {
#ifdef G4CMP_DEBUG
  if (verboseLevel>1)
    G4cout << "G4LatticeLogical::MapKtoP " << ivalley << " " << k << G4endl;
#endif
  
    tempvec() = k;
    tempvec() *= hbarc;			// Convert wavevector to momentum

#ifdef G4CMP_DEBUG
  if (verboseLevel>1) {
    G4cout << " P_Q " << tempvec() << G4endl
	   << " returning P " << MapP_QToP(ivalley, tempvec()) << G4endl;
  }
#endif

    return MapP_QToP(ivalley, tempvec());
}

//....oooOO0OOooo........oooOO0OOooo........oooOO0OOooo........oooOO0OOooo....

// Apply energy-momentum relationship for electron transport

G4double  
G4LatticeLogical::MapP_QtoEkin(G4int iv, const G4ThreeVector& p) const {
#ifdef G4CMP_DEBUG
  if (verboseLevel>1)
    G4cout << "G4LatticeLogical::MapP_QtoEkin " << iv << " " << p << G4endl;
#endif

#ifdef G4CMP_DEBUG
  if (verboseLevel>1) {
    G4cout << " P " << MapP_QToP(iv, p) << G4endl
	   << " returning Ekin " << MapPtoEkin(iv, MapP_QToP(iv, p)) << G4endl;
  }
#endif

  return MapPtoEkin(iv, MapP_QToP(iv, p));
}

G4ThreeVector
G4LatticeLogical::MapEkintoP(G4int iv, const G4ThreeVector& pdir, const G4double Ekin) const {
#ifdef G4CMP_DEBUG
  if (verboseLevel>1)
    G4cout << "G4LatticeLogical::MapEkintoP " << iv << " " << pdir << " " << Ekin << G4endl;
#endif

  tempvec() = pdir;
  tempvec().transform(GetValley(iv));
  G4double bandP = (fMassTensor.xx()*tempvec().x()*tempvec().x() +
    fMassTensor.yy()*tempvec().y()*tempvec().y() +
    fMassTensor.zz()*tempvec().z()*tempvec().z());
  G4double PMag = sqrt(GetElectronMass()*(Ekin*Ekin+2.*Ekin*GetElectronMass()*c_squared)/(bandP));
  
#ifdef G4CMP_DEBUG
  if (verboseLevel>1) {
    G4cout << " <pdir|M|pdir> " << bandP << G4endl << " PMag " << PMag << G4endl 
    << " returning P " << pdir*PMag << G4endl;
  }
#endif

  return pdir*PMag;
}

G4double  
G4LatticeLogical::MapPtoEkin(G4int iv, const G4ThreeVector& p) const {
#ifdef G4CMP_DEBUG
  if (verboseLevel>1)
    G4cout << "G4LatticeLogical::MapPtoEkin " << iv << " " << p << G4endl;
#endif

  tempvec() = p;
  tempvec().transform(GetValley(iv));		// Rotate to valley frame
#ifdef G4CMP_DEBUG
  if (verboseLevel>1) G4cout << " p (valley) " << tempvec() << G4endl;
#endif

  G4double bandP = tempvec().x()*tempvec().x()*fMassTensor.xx() +
      tempvec().y()*tempvec().y()*fMassTensor.yy() +
      tempvec().z()*tempvec().z()*fMassTensor.zz();

#ifdef G4CMP_DEBUG
  if (verboseLevel>1) {
    G4cout << " <P|M/m0|P> " << bandP/mElectron << G4endl
	   << G4endl << " returning Ekin "
	   << sqrt(bandP/mElectron + electron_mass_c2*electron_mass_c2) - electron_mass_c2
	   << G4endl;
  }
#endif

  return sqrt(bandP/GetElectronMass() + GetElectronMass()*c_squared*GetElectronMass()*c_squared) - GetElectronMass()*c_squared;

}

G4double
G4LatticeLogical::MapV_elToEkin(G4int iv, const G4ThreeVector& v) const {
#ifdef G4CMP_DEBUG
  if (verboseLevel>1)
    G4cout << "G4LatticeLogical::MapV_elToEkin " << iv << " " << v << G4endl;
#endif

  return MapPtoEkin(iv, MapV_elToP(iv, v));
}

// Compute effective "scalar" electron mass to match energy/momentum relation

G4double 
G4LatticeLogical::GetElectronEffectiveMass(G4int iv,
					   const G4ThreeVector& p) const {
#ifdef G4CMP_DEBUG
  if (verboseLevel>1)
    G4cout << "G4LatticeLogical::GetElectronEffectiveMass " << iv
	   << " " << p << " p2 = " << p.mag2() << G4endl;
#endif
  G4double Ekin = MapPtoEkin(iv, p);
  // return p.mag2()/(2*c_squared*Ekin);		// Non-relativistic
  return (p.mag2()-Ekin*Ekin)/(2.*Ekin*c_squared);	// Relativistic
}

// Compute vector in spherical frame from the ellipsoidal fame
// In spherical frame, mass tensor is isotropic and we can do scatterings the same
// way as we do for holes

G4ThreeVector
G4LatticeLogical::RotateToValley(G4int iv, const G4ThreeVector& v) const {
  tempvec() = v;
  // Rotate to valley frame (D)
  tempvec().transform(GetValley(iv));

  #ifdef G4CMP_DEBUG
  if (verboseLevel>1)
    G4cout << "G4LatticeLogical::RotateToValley " << iv
      << " " << v << " returning " << tempvec() << G4endl;
  #endif
  
  return tempvec();
  }

G4ThreeVector
G4LatticeLogical::RotateFromValley(G4int iv, const G4ThreeVector& v) const {
  tempvec() = v;
  // Rotate from valley frame (D^-1)
  tempvec().transform(GetValleyInv(iv));

  #ifdef G4CMP_DEBUG
  if (verboseLevel>1)
    G4cout << "G4LatticeLogical::RotateFromValley " << iv
      << " " << v << " returning " << tempvec() << G4endl;
  #endif

  return tempvec();
}

G4ThreeVector
G4LatticeLogical::EllipsoidalToSphericalTranformation(G4int iv, const G4ThreeVector& v) const {
  // Rotate to valley frame (D)
  tempvec() = RotateToValley(iv, v);
  // Apply Herring-Vogt transformation (TD)
#ifdef G4CMP_DEBUG
  if (verboseLevel>1)
    G4cout << "G4LatticeLogical::EllipsoidalToSphericalTranformation " << iv
      << " " << v << " returning " << GetSqrtInvTensor()*tempvec() << G4endl;
#endif
  return GetSqrtInvTensor()*(tempvec());
}

// Compute vector in ellipsoidal frame from the spherical frame

G4ThreeVector
G4LatticeLogical::SphericalToEllipsoidalTranformation(G4int iv, const G4ThreeVector& v) const {
  // Apply inverse Herring-Vogt transformation (T^-1)
  tempvec() = GetSqrtTensor()*v;
  // Rotate to valley frame ((TD)^-1 = D^-1T^-1)
#ifdef G4CMP_DEBUG
  if (verboseLevel>1)
    G4cout << "G4LatticeLogical::SphericalToEllipsoidalTranformation " << iv
      << " " << v << " returning " << GetValleyInv(iv)*tempvec() << G4endl;
#endif
  return RotateFromValley(iv, tempvec());
}

//....oooOO0OOooo........oooOO0OOooo........oooOO0OOooo........oooOO0OOooo....

// Store electron mass tensor using diagonal elements

void G4LatticeLogical::SetMassTensor(G4double mXX, G4double mYY, G4double mZZ) {
  if (verboseLevel>1) {
    G4cout << "G4LatticeLogical::SetMassTensor " << mXX << " " << mYY
	   << " " << mZZ << " *m_e" << G4endl;
  }

  // NOTE:  Use of G4RotationMatrix not appropriate here, as matrix is
  //        not normalized.  But CLHEP/Matrix not available in GEANT4.
  fMassTensor.set(G4Rep3x3(mXX*mElectron, 0., 0.,
			   0., mYY*mElectron, 0.,
			   0., 0., mZZ*mElectron));

  FillMassInfo();
}

void G4LatticeLogical::SetMassTensor(const G4RotationMatrix& etens) {
  if (verboseLevel>1) {
    G4cout << "G4LatticeLogical::SetMassTensor " << etens << G4endl;
  }

  // Check if mass tensor already has electron mass, or is just coefficients
  G4bool hasEmass = (etens.xx()/mElectron > 1e-3 ||
		     etens.yy()/mElectron > 1e-3 ||
		     etens.zz()/mElectron > 1e-3);
  G4double mscale = hasEmass ? 1. : mElectron;

  // NOTE:  Use of G4RotationMatrix not appropriate here, as matrix is
  //        not normalized.  But CLHEP/Matrix not available in GEANT4.
  fMassTensor.set(G4Rep3x3(etens.xx()*mscale, 0., 0.,
			   0., etens.yy()*mscale, 0.,
			   0., 0., etens.zz()*mscale));

  FillMassInfo();
}

// Compute derived quantities from user-input mass tensor
// apachepersonal.miun.se/~gorthu/halvledare/Effective%20mass%20in%20semiconductors.htm

void G4LatticeLogical::FillMassInfo() {
  // Effective mass for conductivity calculations
  fElectronMass = 3. / ( 1./fMassTensor.xx() + 1./fMassTensor.yy()
			 + 1./fMassTensor.zz() );  

  // Density of states effective mass, used for intervalley scattering
  fElectronMDOS = cbrt(fMassTensor.xx()*fMassTensor.yy()*fMassTensor.zz());

  // 1/m mass tensor used for k and v calculations in valley coordinates
  fMassInverse.set(G4Rep3x3(1./fMassTensor.xx(), 0., 0.,
			    0., 1./fMassTensor.yy(), 0.,
			    0., 0., 1./fMassTensor.zz()));

  // Mass ratio tensor used for scattering and field calculations
  fMassRatioSqrt.set(G4Rep3x3(sqrt(fMassTensor.xx()/fElectronMass), 0., 0.,
			      0., sqrt(fMassTensor.yy()/fElectronMass), 0.,
			      0., 0., sqrt(fMassTensor.zz()/fElectronMass)));

  fMInvRatioSqrt.set(G4Rep3x3(1./fMassRatioSqrt.xx(), 0., 0.,
			      0., 1./fMassRatioSqrt.yy(), 0.,
			      0., 0., 1./fMassRatioSqrt.zz()));
}

//....oooOO0OOooo........oooOO0OOooo........oooOO0OOooo........oooOO0OOooo....

// Store drifting-electron valley using Euler angles

void G4LatticeLogical::AddValley(G4double phi, G4double theta, G4double psi) {
  if (verboseLevel>1) {
    G4cout << "G4LatticeLogical::AddValley " << phi << " " << theta
	   << " " << psi << " rad" << G4endl;
  }

  // Extend vector first, then fill last value, to reduce temporaries
  fValley.resize(fValley.size()+1);
  fValley.back().set(phi,theta,psi);

  fValleyInv.push_back(fValley.back());		// Precompute inverse matrix
  fValleyInv.back().invert();

  // NOTE:  Rotation matrices take external vector along valley axis to X-hat
  fValleyAxis.push_back(fValleyInv.back()*G4ThreeVector(1.,0.,0.));    
}

// Store drifting-electron valley using valley's direction

void G4LatticeLogical::AddValley(const G4ThreeVector& valleyDirVec, G4bool antival) {
      
  // Find the rotation matrix elements
  // ( [vx,vy,vz],
  //     [a,b,c],
  //     [d,e,f] )
    
  // We chose the following convention :
  //  - The rotated y axis must stay in the X-Y plane (c=0)
  //  - Valley's rotated Z axis must have positive z component (f>0) 
  //  - Anti-valley's rotated Z axis must have positive z component (f<0) 
  //  - The three rotated axis should stay normalized and be orthogonal
  //  - It must be a right hand coordinate system :
  //	(vx,vy,vz) X (a,b,c) = (d,e,f) 
    
  // If vx=0 and/or vy=0, we compute a and b differently

  G4ThreeVector& vdir=tempvec();
  vdir=valleyDirVec.unit();
    
  double vx=vdir.x();
  double vy=vdir.y();
  double vz=vdir.z();
  
  // rotated z axis points in the +z direction for valleys and -z for anti-valleys  
  G4double f = sqrt(1. - vz*vz) * (antival?-1:1);
    
  G4double a = (vy==0 ? 0 : vx==0 ? -1 : -vy/f);
  G4double b = (vy==0 ? 1 : vx==0 ? 0 : vx/f);
     
  G4double d=-vz*b;
  G4double e=vz*a;
      
  // Store the valley's rotation matrix, its inverse and the valley's direction
  fValley.resize(fValley.size()+1);
  fValley.back().setRows(vdir, G4ThreeVector(a,b,0), G4ThreeVector(d,e,f));
  fValleyInv.push_back(fValley.back());
  fValleyInv.back().invert();
  fValleyAxis.push_back(vdir);  
}

// Store rotation matrix and corresponding axis vector for valley

void G4LatticeLogical::AddValley(const G4RotationMatrix& valley) {
  fValley.push_back(valley);
  fValleyInv.push_back(valley);		// Precompute inverse matrix
  fValleyInv.back().invert();

  // NOTE:  Rotation matrices take external vector along valley axis to X-hat
  fValleyAxis.push_back(fValleyInv.back()*G4ThreeVector(1.,0.,0.));
}

// Transform for drifting-electron valleys in momentum space

const G4RotationMatrix& G4LatticeLogical::GetValley(G4int iv) const {
#ifdef G4CMP_DEBUG
  if (verboseLevel>1) G4cout << "G4LatticeLogical::GetValley " << iv << G4endl;
#endif

  if (iv >=0 && iv < (G4int)NumberOfValleys()) return fValley[iv];

#ifdef G4CMP_DEBUG
  if (verboseLevel)
    G4cerr << "G4LatticeLogical ERROR: No such valley " << iv << G4endl;
#endif

  return G4RotationMatrix::IDENTITY;
}

const G4RotationMatrix& G4LatticeLogical::GetValleyInv(G4int iv) const {
#ifdef G4CMP_DEBUG
  if (verboseLevel>1)
    G4cout << "G4LatticeLogical::GetValleyInv " << iv << G4endl;
#endif

  if (iv >=0 && iv < (G4int)NumberOfValleys()) return fValleyInv[iv];

#ifdef G4CMP_DEBUG
  if (verboseLevel)
    G4cerr << "G4LatticeLogical ERROR: No such valley " << iv << G4endl;
#endif

  return G4RotationMatrix::IDENTITY;
}

const G4ThreeVector& G4LatticeLogical::GetValleyAxis(G4int iv) const {
#ifdef G4CMP_DEBUG
  if (verboseLevel>1)
    G4cout << "G4LatticeLogical::GetValleyAxis " << iv << G4endl;
#endif

  if (iv >=0 && iv < (G4int)NumberOfValleys()) return fValleyAxis[iv];

#ifdef G4CMP_DEBUG
  if (verboseLevel)
    G4cerr << "G4LatticeLogical ERROR: No such valley " << iv << G4endl;
#endif

  static const G4ThreeVector nullVec(0.,0.,0.);
  return nullVec;
}

//....oooOO0OOooo........oooOO0OOooo........oooOO0OOooo........oooOO0OOooo....

// Set Debye energy for phonon partitioning from alternative parameters

void G4LatticeLogical::SetDebyeFreq(G4double nu) { fDebye = nu*h_Planck; }

void G4LatticeLogical::SetDebyeTemp(G4double temp) { fDebye = temp*k_Boltzmann;}

//....oooOO0OOooo........oooOO0OOooo........oooOO0OOooo........oooOO0OOooo....

// Dump structure in format compatible with reading back

void G4LatticeLogical::Dump(std::ostream& os) const {
  os << "# " << fName << " crystal lattice parameters"
     << "\n# density " << fDensity/(g/cm3) << " g/cm3"
     << std::endl;

  if (fHasElasticity) DumpCrystalInfo(os);

  os << "# Phonon propagation parameters"
     << "\ndyn " << fBeta/GPa << " " << fGamma/GPa  << " "
     << fLambda/GPa  << " " << fMu/GPa << " GPa"
     << "\nscat " << fB/s3 << " s3" << " decay " << fA/s4 << " s4"
     << "\ndecayTT " << fTTFrac
     << "\nLDOS " << fLDOS << " STDOS " << fSTDOS << " FTDOS " << fFTDOS
     << "\nDebye " << fDebye/eV << " eV"
     << std::endl;

  os << "# Charge carrier propagation parameters"
     << "\nbandgap " << fBandGap/eV << " eV"
     << "\npairEnergy " << fPairEnergy/eV << " eV"
     << "\nfanoFactor " << fFanoFactor
     << "\nvsound " << fVSound/(m/s) << " m/s"
     << "\nvtrans " << fVTrans/(m/s) << " m/s"
     << "\nl0_e " << fL0_e/um << " um"
     << "\nl0_h " << fL0_h/um << " um"
     << std::endl;

  os << "# Charge carrier masses [m(electron) units]"
     << "\nhmass " << fHoleMass/mElectron
     << "\nemass " << fMassTensor.xx()/mElectron
     << " " << fMassTensor.yy()/mElectron
     << " " << fMassTensor.zz()/mElectron << std::endl;

  os << "# Inverse mass tensor: " << fMassInverse.xx()*mElectron
     << " " << fMassInverse.yy()*mElectron
     << " " << fMassInverse.zz()*mElectron
     << " * 1/m(electron)" << std::endl
     << "# Herring-Vogt scalar mass: " << fElectronMass/mElectron << std::endl
     << "# Density of states mass: " << fElectronMDOS/mElectron << std::endl
     << "# sqrt(tensor/scalar): " << fMassRatioSqrt.xx()
     << " " << fMassRatioSqrt.yy()
     << " " << fMassRatioSqrt.zz()
     << std::endl;

  for (size_t i=0; i<NumberOfValleys(); i++) {
    DumpValley(os, i);
    os << "\t# Along axis " << GetValleyAxis(i) << std::endl;
  }

  os << "# Intervalley scattering parameters"
     << "\nalpha " << fAlpha*eV << " /eV"
     << "\nepsilon " << fPermittivity
     << "\nneutDens " << fNImpurity * cm3 << " /cm3"
     << "\nacDeform " << fAcDeform/eV << " eV"
     << "\nivDeform "; DumpList(os, fIVDeform, "eV/cm");
  os << "\nivEnergy "; DumpList(os, fIVEnergy, "eV");
  os << std::endl;

  os << "# Quadratic intervalley scattering parameters"
     << "\nivQuadRate " << fIVQuadRate/hertz << " Hz"
     << "\nivQuadField " << fIVQuadField/(volt/m) << " V/m"
     << "\nivQuadPower " << fIVQuadExponent << std::endl;

  os << "# Linear intervalley scattering parameters"
     << "\nivLinRate0 " << fIVLinRate0/hertz << " Hz"
     << "\nivLinRate1 " << fIVLinRate1/hertz << " Hz" 
     << "\nivLinPower " << fIVLinExponent << std::endl;

  if (!fIVModel.empty()) os << "ivModel " << fIVModel << std::endl;
}

// Print out Euler angles of requested valley

void G4LatticeLogical::DumpValley(std::ostream& os, G4int iv) const {
  if (iv < 0 || static_cast<size_t>(iv) >= NumberOfValleys()) return;

  os << "valley " << fValley[iv].phi()/deg
     << " " << fValley[iv].theta()/deg
     << " " << fValley[iv].psi()/deg
     << " deg";
}

// Print out crystal symmetry information

void G4LatticeLogical::DumpCrystalInfo(std::ostream& os) const {
  G4double a=fBasis[0].mag()/angstrom;		// Lattice params for printing
  G4double b=fBasis[1].mag()/angstrom;
  G4double c=fBasis[2].mag()/angstrom;

  os << fCrystal.Name() << " ";
  switch (fCrystal.group) {		// Lattice constants and angles
  case G4CMPCrystalGroup::cubic:
    os << a << " Ang"; break;
  case G4CMPCrystalGroup::tetragonal:
  case G4CMPCrystalGroup::hexagonal:
    os << a << c << " Ang"; break;
  case G4CMPCrystalGroup::orthorhombic:
    os << a << " " << b << " " << c << " Ang"; break;
  case G4CMPCrystalGroup::rhombohedral:
    os << a << " Ang " << fCrystal.alpha()/deg << " deg"; break;
  case G4CMPCrystalGroup::monoclinic:
    os << a << " " << b << " " << c << " Ang "
       << fCrystal.alpha()/deg << " deg"; break;
  case G4CMPCrystalGroup::triclinic:
    os << a << " " << b << " " << c << " Ang "
       << fCrystal.alpha()/deg << " " << fCrystal.beta()/deg << " "
       << fCrystal.gamma()/deg << " deg"; break;
  default: break;
  }
  os << std::endl;

  switch (fCrystal.group) {		// Reduced elasticity tensor
  case G4CMPCrystalGroup::tetragonal:
    DumpCpq(os,1,6); [[fallthrough]];			// Plus all below
  case G4CMPCrystalGroup::hexagonal:
    DumpCpq(os,1,3); DumpCpq(os,3,3); DumpCpq(os,6,6);	// Plus all below
    [[fallthrough]];
  case G4CMPCrystalGroup::cubic:
    DumpCpq(os,4,4); [[fallthrough]];			// Plus all below
  case G4CMPCrystalGroup::amorphous:
    DumpCpq(os,1,1); DumpCpq(os,1,2); break;
  case G4CMPCrystalGroup::rhombohedral:
    DumpCpq(os,1,1); DumpCpq(os,1,2); DumpCpq(os,1,3);
    DumpCpq(os,1,4); DumpCpq(os,1,5);
    DumpCpq(os,3,3); DumpCpq(os,4,4); DumpCpq(os,6,6); break;
  case G4CMPCrystalGroup::monoclinic:
    DumpCpq(os,1,6); DumpCpq(os,2,6); DumpCpq(os,3,6);	// Plus all below
    DumpCpq(os,4,5); [[fallthrough]];
  case G4CMPCrystalGroup::orthorhombic:
    for (int p=1; p<7; p++) {		// Upper corner and lower diagonal
      for (int q=p; q<4; q++) DumpCpq(os,p,q);
      if (p>3) DumpCpq(os,p,p);
    }
    break;
  case G4CMPCrystalGroup::triclinic:	// Entire upper half, no zeroes
    for (int p=1; p<7; p++) for (int q=p; q<7; q++) DumpCpq(os,p,q);
    break;
  default: break;
  }
}

// Print out elasticity tensor element with units

void G4LatticeLogical::DumpCpq(std::ostream& os, G4int p, G4int q) const {
  os << "Cpq " << p << " " << q << " " << GetCpq(p,q)/GPa << " GPa"
     << std::endl;
}

// Print out list of values scaled by specified unit

void G4LatticeLogical::DumpList(std::ostream& os,
				const std::vector<G4double>& vlist,
				const G4String& unit) const {
  if (vlist.empty()) return;		// Avoid unnecessary work

  G4double uval = G4UnitDefinition::GetValueOf(unit);
  for (size_t i=0; i<vlist.size(); i++) {
    os << vlist[i]/uval << " ";
  }

  os << unit;
}<|MERGE_RESOLUTION|>--- conflicted
+++ resolved
@@ -33,10 +33,11 @@
 // 20170923  Do NOT force basis vectors to unit(); they encode cell spacing
 // 20170928  Replace "polarizationState" with "mode"
 // 20180829  Add to Dump to print correct IVRate variables depending on model
-// 20180830  Create variables IVRate1 IVRateQuad IVExponentQuad used in IVrate calculation 
-// 20180831  IVField, IVRate, IVRate1, IVRateQuad, IVExponentQuad, and IVExponent represent 
-//           E0(Eq.1), Gamma0 (Eq.2), Gamma1 (Eq.2), Gamma0 (Eq.1), alpha (Eq.1), alpha (Eq.2)
-//           from arXiv:1807.07986
+// 20180830  Create variables IVRate1 IVRateQuad IVExponentQuad used in IVrate
+//		calculation 
+// 20180831  IVField, IVRate, IVRate1, IVRateQuad, IVExponentQuad, and
+//		IVExponent represent E0(Eq.1), Gamma0 (Eq.2), Gamma1 (Eq.2),
+//		Gamma0 (Eq.1), alpha (Eq.1), alpha (Eq.2) from arXiv:1807.07986
 // 20190704  M. Kelsey -- Add IV rate function selector for material
 // 20190723  M. Kelsey -- Include valley axis as comment in dump
 // 20190801  M. Kelsey -- Use G4ThreeVector buffer instead of pass-by-value,
@@ -44,16 +45,16 @@
 // 20190906  M. Kelsey -- Default IV rate model to G4CMPConfigManager value.
 // 20200520  For MT thread safety, wrap G4ThreeVector buffer in function to
 //		return thread-local instance.
-<<<<<<< HEAD
-=======
 // 20211021  Wrap verbose output in #ifdef G4CMP_DEBUG for performace
-// 20230210  I. Ataee -- Add post-newtonian correction to the MapPtoEkin and MapV_elToEkin
-// 20230210  I. Ataee -- Change effective mass tensor to use relativistic expressions
-// 20230702  I. Ataee -- Change velocity, momentum, energy, and wavevector relationships to
-//		correctly reflect the physics of the band structure relativistically. Also, introduced
-//		the quasti-momentum p_Q and its relationship with the expectation value of momentum
+// 20230210  I. Ataee -- Add post-newtonian correction to the MapPtoEkin and
+//		MapV_elToEkin
+// 20230210  I. Ataee -- Change effective mass tensor to use relativistic
+//		expressions
+// 20230702  I. Ataee -- Change velocity, momentum, energy, and wavevector
+//		relationships to correctly reflect the physics of the band
+//		structure relativistically. Also, introduced quasti-momentum
+//		p_Q and its relationship with the expectation value of momentum
 //		<p> (transport momentum).
->>>>>>> 8bb7ab3d
 // 20231017  E. Michaud -- Add 'AddValley(const G4ThreeVector&)'
 // 20240426  S. Zatschler -- Add explicit fallthrough statements to switch cases
 
