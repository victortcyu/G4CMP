--- conflicted
+++ resolved
@@ -106,21 +106,14 @@
   }
 }
 
-<<<<<<< HEAD
-=======
 
->>>>>>> c8e74ec7
 G4double G4CMPMeshElectricField::GetPotential(const G4double Point[3]) const {
   return Interp.GetValue(Point);
 }
 
 
 G4bool G4CMPMeshElectricField::vector_comp(const std::array<G4double, 4>& p1,
-<<<<<<< HEAD
-                       const std::array<G4double, 4>& p2) {
-=======
                                            const std::array<G4double, 4>& p2) {
->>>>>>> c8e74ec7
   if (p1[0] < p2[0])
     return true;
   else if (p2[0] < p1[0])
