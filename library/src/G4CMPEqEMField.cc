--- conflicted
+++ resolved
@@ -19,11 +19,8 @@
 // 20150528  Add debugging output
 // 20190802  Check if field is aligned or anti-aligned with valley, apply
 //	     transform to valley axis "closest" to field direction.
-<<<<<<< HEAD
+// 20210921  Add detailed debugging output, protected with G4CMP_DEBUG flag
 // 20210922  Field transformation should be Herring-Vogt, with SqrtInvTensor.
-=======
-// 20210921  Add detailed debugging output, protected with G4CMP_DEBUG flag
->>>>>>> cbc66a46
 
 #include "G4CMPEqEMField.hh"
 #include "G4CMPConfigManager.hh"
@@ -105,12 +102,6 @@
   /* This part is confusing. "Momentum" reported by G4 is not really the
    * momentum for charge carriers with valleys. It's just the velocity times
    * the defined scalar mass.
-<<<<<<< HEAD
-=======
-   *
-   * So we need to calculate the true dp/dx, and then transform it into dv/dx
-   * and then multiply that by the mass to get this "pseudomomentum."
->>>>>>> cbc66a46
    */
   G4ThreeVector v = G4ThreeVector(y[3], y[4], y[5])/fMass/c_light;
   G4double vinv = 1./v.mag();
@@ -141,40 +132,21 @@
   const G4RotationMatrix& vToN = theLattice->GetValley(valleyIndex);
   const G4RotationMatrix& nToV = theLattice->GetValleyInv(valleyIndex);
 
-<<<<<<< HEAD
-<<<<<<< Updated upstream
-  force = nToV*(theLattice->GetSqrtInvTensor()*(vToN*force));
-=======
-=======
->>>>>>> cbc66a46
 #ifdef G4CMPDEBUG
   if (verboseLevel > 2) {
     G4cout << " q*E (lattice) " << force/(eV/m) << G4endl
 	   << " q*E (valley) " << vToN*force/(eV/m) << G4endl
-<<<<<<< HEAD
 	   << " q*E/sqrt(m-tensor) " << theLattice->GetSqrtInvTensor()*(vToN*force)/(eV/m)
-=======
-	   << " q*E/m-tensor " << theLattice->GetMInvTensor()*(vToN*force)/(eV/m)
->>>>>>> cbc66a46
 	   << G4endl;
   }
 #endif
 
-<<<<<<< HEAD
   force = nToV*(theLattice->GetSqrtInvTensor()*(vToN*force));
-=======
-  force = nToV*(theLattice->GetMInvTensor()*(vToN*force));
->>>>>>> cbc66a46
 #ifdef G4CMPDEBUG
   if (verboseLevel > 2) G4cout << " q*E/m (lattice) " << force/(eV/m) << G4endl;
 #endif
 
-<<<<<<< HEAD
->>>>>>> Stashed changes
   force *= vinv * c_light;
-=======
-  force *= fMass * vinv * c_light;
->>>>>>> cbc66a46
   theLattice->RotateToSolid(force);
 
 #ifdef G4CMPDEBUG
