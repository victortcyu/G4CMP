// $Id$
//
// Create particles and physics processes for phonons and charge carriers
// Usage:  [physics-list]->AddPhysics(new G4CMPPhysics(<verbose>));

#include "G4CMPPhysics.hh"
#include "G4CMPeDriftBoundaryProcess.hh"
#include "G4CMPhDriftBoundaryProcess.hh"
#include "G4CMPDriftElectron.hh"
#include "G4CMPDriftHole.hh"
#include "G4CMPInterValleyScattering.hh"
#include "G4CMPSecondaryProduction.hh"
#include "G4CMPTimeStepper.hh"
#include "G4CMPeLukeScattering.hh"
#include "G4CMPhLukeScattering.hh"
#include "G4ParticleTable.hh"
#include "G4PhononDownconversion.hh"
#include "G4PhononLong.hh"
#include "G4PhononReflection.hh"
#include "G4PhononScattering.hh"
#include "G4PhononTransFast.hh"
#include "G4PhononTransSlow.hh"
#include "G4ProcessManager.hh"


// Create phonon and charage carrier particles for later use

void G4CMPPhysics::ConstructParticle() {
  G4CMPDriftElectron::Definition();
  G4CMPDriftHole::Definition();
  G4PhononLong::Definition();
  G4PhononTransFast::Definition();
  G4PhononTransSlow::Definition();
}

// Add physics processes to appropriate particles

void G4CMPPhysics::ConstructProcess() {
  // Only make processes once; will be deleted when physics list goes away
  G4VProcess* phScat  = new G4PhononScattering;
  G4VProcess* phRefl  = new G4PhononReflection;
  G4VProcess* phDown  = new G4PhononDownconversion;
  G4VProcess* tmStep  = new G4CMPTimeStepper;
  G4VProcess* eDriftB = new G4CMPeDriftBoundaryProcess;
  G4VProcess* hDriftB = new G4CMPhDriftBoundaryProcess;
  G4VProcess* ivScat  = new G4CMPInterValleyScattering;
  G4VProcess* eLuke   = new G4CMPeLukeScattering(tmStep);
  G4VProcess* hLuke   = new G4CMPhLukeScattering(tmStep);

  // Set process verbosity to match physics list, for diagnostics
  phScat->SetVerboseLevel(verboseLevel);
  phRefl->SetVerboseLevel(verboseLevel);
  phDown->SetVerboseLevel(verboseLevel);
  tmStep->SetVerboseLevel(verboseLevel);
  eDriftB->SetVerboseLevel(verboseLevel);
  hDriftB->SetVerboseLevel(verboseLevel);
  ivScat->SetVerboseLevel(verboseLevel);
  eLuke->SetVerboseLevel(verboseLevel);
  hLuke->SetVerboseLevel(verboseLevel);

  G4ParticleDefinition* particle = 0;	// Reusable buffer for convenience

  // Add processes only to locally known particles
  particle = G4PhononLong::PhononDefinition();
  RegisterProcess(phScat, particle);
  RegisterProcess(phDown, particle);
  RegisterProcess(phRefl, particle);

  particle = G4PhononTransSlow::PhononDefinition();
  RegisterProcess(phScat, particle);
  RegisterProcess(phDown, particle);
  RegisterProcess(phRefl, particle);

  particle = G4PhononTransFast::PhononDefinition();
  RegisterProcess(phScat, particle);
  RegisterProcess(phDown, particle);
  RegisterProcess(phRefl, particle);

  particle = G4CMPDriftElectron::Definition();
  RegisterProcess(tmStep, particle);
  RegisterProcess(eLuke, particle);
  RegisterProcess(ivScat, particle);
  RegisterProcess(eDriftB, particle);

  particle = G4CMPDriftHole::Definition();
  RegisterProcess(tmStep, particle);
  RegisterProcess(hLuke, particle);
<<<<<<< HEAD
  RegisterProcess(hDriftB, particle);
=======
  RegisterProcess(driftB, particle);

  AddSecondaryProduction();
>>>>>>> 0e7b8982
}


// Add charge and phonon generator to all charged particles

void G4CMPPhysics::AddSecondaryProduction() {
  G4VProcess* maker = new G4CMPSecondaryProduction;
  maker->SetVerboseLevel(verboseLevel);

  aParticleIterator->reset();
  while ((*aParticleIterator)()) {
    G4ParticleDefinition* particle = aParticleIterator->value();
    G4ProcessManager* pmanager = particle->GetProcessManager();
    if (maker->IsApplicable(*particle)) { 
      pmanager->AddProcess(maker);
      pmanager->SetProcessOrderingToLast(maker, idxAlongStep);
    }
  }
}<|MERGE_RESOLUTION|>--- conflicted
+++ resolved
@@ -85,13 +85,9 @@
   particle = G4CMPDriftHole::Definition();
   RegisterProcess(tmStep, particle);
   RegisterProcess(hLuke, particle);
-<<<<<<< HEAD
   RegisterProcess(hDriftB, particle);
-=======
-  RegisterProcess(driftB, particle);
 
   AddSecondaryProduction();
->>>>>>> 0e7b8982
 }
 
 
