--- conflicted
+++ resolved
@@ -316,24 +316,13 @@
   G4Track* sec1 = G4CMP::CreatePhonon(aTrack.GetTouchable(), polarization1,
 				      dir1, Esec1, aTrack.GetGlobalTime(),
                                       aTrack.GetPosition());
-<<<<<<< HEAD
-  G4double weight1 = aTrack.GetWeight();
-  G4double weight2 = weight1 * G4CMP::ChoosePhononWeight();
-  if (weight2 > 0.) { // Produce both daughters
-    G4Track* sec2 = G4CMP::CreatePhonon(aTrack.GetTouchable(), polarization2,
-					dir2, Esec2, aTrack.GetGlobalTime(),
-					aTrack.GetPosition());
-=======
-  G4Track* sec2 = G4CMP::CreatePhonon(aTrack.GetVolume(), polarization2, dir2,
-                                      Esec2, aTrack.GetGlobalTime(),
+  G4Track* sec2 = G4CMP::CreatePhonon(aTrack.GetTouchable(), polarization2,
+                                      dir2, Esec2, aTrack.GetGlobalTime(),
                                       aTrack.GetPosition());
->>>>>>> 59a89a00
-
-#ifdef G4CMP_DEBUG
-  output << thetaL << ',' << thetaT << ',';
-#endif
-#ifdef G4CMP_DEBUG
-  sec1->GetKineticEnergy()/eV << ',' << sec2->GetKineticEnergy()/eV << ',';
+
+#ifdef G4CMP_DEBUG
+  output << thetaL << ',' << thetaT << ',' << sec1->GetKineticEnergy()/eV
+	 << ',' << sec2->GetKineticEnergy()/eV << ',';
 #endif
 
   G4double bias = G4CMPConfigManager::GetGenPhonons();
