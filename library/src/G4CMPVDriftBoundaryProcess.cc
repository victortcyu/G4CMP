// $Id$
//
// 20140331  Inherit from G4CMPVDriftProcess to get subtype enforcement
// 20141029  Get output hits file from configuration manager
// 20150122  Use verboseLevel instead of compiler flag for debugging
// 20150212  Remove file IO. Use sensitive detectors instead

#include "G4CMPVDriftBoundaryProcess.hh"
#include "G4CMPDriftElectron.hh"
#include "G4CMPDriftHole.hh"
#include "G4CMPMeshElectricField.hh"
#include "G4CMPSurfaceProperty.hh"
#include "G4LatticeManager.hh"
#include "G4LatticeLogical.hh"
#include "G4LatticePhysical.hh"
#include "G4LogicalBorderSurface.hh"
#include "G4VPhysicalVolume.hh"
#include "G4VSolid.hh"
#include "G4FieldManager.hh"
#include "G4Field.hh"
#include "G4Step.hh"
#include "G4StepPoint.hh"
#include "G4VParticleChange.hh"
#include "G4GeometryTolerance.hh"
#include "G4SystemOfUnits.hh"

G4CMPVDriftBoundaryProcess::G4CMPVDriftBoundaryProcess(const G4String& name,
                                         const G4ParticleDefinition* carrier)
  : G4CMPVDriftProcess("G4CMP"+name+"Boundary", fChargeBoundary),
    kCarTolerance(G4GeometryTolerance::GetInstance()->GetSurfaceTolerance()),
    theCarrier(carrier), shortName(name) {
  if (verboseLevel) G4cout << GetProcessName() << " is created " << G4endl;
}

G4CMPVDriftBoundaryProcess::~G4CMPVDriftBoundaryProcess() {}


G4double 
G4CMPVDriftBoundaryProcess::GetMeanFreePath(const G4Track& /*aTrack*/,
					   G4double /*previousStepSize*/,
					   G4ForceCondition* condition) {
  *condition = Forced;
  return DBL_MAX;
}

G4VParticleChange* 
G4CMPVDriftBoundaryProcess::PostStepDoIt(const G4Track& aTrack,
					const G4Step& aStep) {    
  aParticleChange.Initialize(aTrack);
  G4StepPoint* postStepPoint = aStep.GetPostStepPoint();
  G4StepPoint* preStepPoint = aStep.GetPreStepPoint();

  // do nothing if the current step is not limited by a volume boundary,
  // or if it is the returning "null step" after a reflection
  if (postStepPoint->GetStepStatus()!=fGeomBoundary ||
      aTrack.GetStepLength()<=kCarTolerance/2.) {
    return G4VDiscreteProcess::PostStepDoIt(aTrack, aStep);
  }

  // do nothing if the current step is inbound from the original volume
  G4LatticePhysical* volLattice =
    G4LatticeManager::GetLatticeManager()->GetLattice(preStepPoint->GetPhysicalVolume());
  if (volLattice != theLattice) {
    if (verboseLevel>1)
      G4cout << GetProcessName() << ": Track inbound after reflection" << G4endl;
    return G4VDiscreteProcess::PostStepDoIt(aTrack,aStep);      
  }

<<<<<<< HEAD
  // Grab surface information
  G4VPhysicalVolume* thePrePV = preStepPoint->GetPhysicalVolume();
  G4VPhysicalVolume* thePostPV = postStepPoint->GetPhysicalVolume();
  G4LogicalSurface* surface = G4LogicalBorderSurface::GetSurface(thePrePV,
                                                                 thePostPV);
  G4CMPSurfaceProperty* borderSurface;

  if (surface) {
    borderSurface = static_cast <G4CMPSurfaceProperty*> (
                                                surface->GetSurfaceProperty());
  } else {
    if (verboseLevel>1)
      G4cout << GetProcessName() << ": No border surface defined." << G4endl;
    return G4VDiscreteProcess::PostStepDoIt(aTrack,aStep);
  }

  absProb = borderSurface->GetAbsProb();
  absDeltaV = borderSurface->GetAbsDeltaV();
  absMinKElec = borderSurface->GetMinKElec();
  absMinKHole = borderSurface->GetMinKHole();
  electrodeV = borderSurface->GetElectrodeV();


=======
  if (verboseLevel) {
    G4cout << GetProcessName() << "::PostStepDoIt" << G4endl;
    G4cout << "    Track volume: " << aTrack.GetVolume()->GetName()
	   << "\n PreStep volume: " << preStepPoint->GetPhysicalVolume()->GetName()
	   << "\nPostStep volume: " << postStepPoint->GetPhysicalVolume()->GetName()
	   << G4endl;
  }

>>>>>>> a03acc97
  // Test #1: There is an absProb chance to be absorbed no matter what.
  if (G4UniformRand() <= absProb) {
    if (verboseLevel>1)
      G4cout << GetProcessName() << ": Track absorbed" << G4endl;

    aParticleChange.ProposeNonIonizingEnergyDeposit(GetKineticEnergy(aTrack));
    aParticleChange.ProposeTrackStatus(fStopAndKill);
    return &aParticleChange;
  }

  // Test #2: If k is larger than the threshold for this surface.
  G4LogicalVolume* LV = thePrePV->GetLogicalVolume();
  G4ThreeVector surfNorm = LV->GetSolid()->SurfaceNormal(postStepPoint->GetPosition());

  G4double absThresh = (theCarrier == G4CMPDriftElectron::Definition()) ?
                        absMinKElec : absMinKHole;

  if (GetWaveVector(aTrack).dot(surfNorm) > absThresh) {
    if (verboseLevel>1)
      G4cout << GetProcessName() << ": Track absorbed" << G4endl;

    aParticleChange.ProposeNonIonizingEnergyDeposit(GetKineticEnergy(aTrack));
    aParticleChange.ProposeTrackStatus(fStopAndKill);
    return &aParticleChange;
  }

  // Test #3: If landed on an electrode.
  G4FieldManager* fMan = LV->GetFieldManager();
  if (fMan && fMan->DoesFieldExist()) {
    const G4CMPMeshElectricField* field = 
      dynamic_cast<const G4CMPMeshElectricField*>(fMan->GetDetectorField());
    if (field) {
      G4double posVec[4] = { 4*0. };
      GetLocalPosition(aTrack, posVec);
      G4double potential = field->GetPotential(posVec);

      if((fabs(surfNorm.getZ())>0.5
            && fabs(potential-electrodeV) <= absDeltaV)) {
        if (verboseLevel>1)
          G4cout << GetProcessName() << ": Track hit electrode" << G4endl;

        aParticleChange.ProposeNonIonizingEnergyDeposit(GetKineticEnergy(aTrack));
        aParticleChange.ProposeTrackStatus(fStopAndKill);
        return &aParticleChange;
      }
    }
  } else {
    G4cout << "WTF- no field?" << G4endl;
  }

  // No absorption means reflection. Naive approach, only reflect outbound
  G4ThreeVector momentumDir = aTrack.GetMomentumDirection();
  G4double momNorm = surfNorm.dot(momentumDir);
  if (momNorm > 0.) {
    if (verboseLevel>1)
      G4cout << GetProcessName() << ": Track reflected" << G4endl;

    momentumDir -= 2.*momNorm*surfNorm;		// Simple specular reflection

    aParticleChange.ProposeMomentumDirection(momentumDir);
  }

  return &aParticleChange;
}

void G4CMPVDriftBoundaryProcess::LoadDataForTrack(const G4Track* track) {
  if (track->GetDefinition() != theCarrier) {
    G4cerr << GetProcessName() << " ERROR:  Track type "
     << track->GetDefinition()->GetParticleName() << " not valid" << G4endl;
    return;
  }

  G4CMPVDriftProcess::LoadDataForTrack(track);
}

G4bool G4CMPVDriftBoundaryProcess::IsApplicable(const G4ParticleDefinition& aPD) {
  return (&aPD==theCarrier);
}<|MERGE_RESOLUTION|>--- conflicted
+++ resolved
@@ -66,7 +66,6 @@
     return G4VDiscreteProcess::PostStepDoIt(aTrack,aStep);      
   }
 
-<<<<<<< HEAD
   // Grab surface information
   G4VPhysicalVolume* thePrePV = preStepPoint->GetPhysicalVolume();
   G4VPhysicalVolume* thePostPV = postStepPoint->GetPhysicalVolume();
@@ -89,8 +88,6 @@
   absMinKHole = borderSurface->GetMinKHole();
   electrodeV = borderSurface->GetElectrodeV();
 
-
-=======
   if (verboseLevel) {
     G4cout << GetProcessName() << "::PostStepDoIt" << G4endl;
     G4cout << "    Track volume: " << aTrack.GetVolume()->GetName()
@@ -99,7 +96,6 @@
 	   << G4endl;
   }
 
->>>>>>> a03acc97
   // Test #1: There is an absProb chance to be absorbed no matter what.
   if (G4UniformRand() <= absProb) {
     if (verboseLevel>1)
