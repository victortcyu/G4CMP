/***********************************************************************\
 * This software is licensed under the terms of the GNU General Public *
 * License version 3 or later. See G4CMP/LICENSE for the full license. *
\***********************************************************************/

// $Id$
// File:  G4CMPConfigMessenger.hh
//
// Description:	Macro command defitions to set user configuration in
//		G4CMPConfigManager.
//
// 20140904  Michael Kelsey
// 20141029  Add command to set output e/h positions file
// 20150106  Add command to toggle generate Luke phonons
// 20150122  Add command to rescale Epot file voltage by some factor
// 20150603  Add command to limit reflections in DriftBoundaryProcess
// 20160518  Add commands for Miller orientation, phonon bounces
// 20160624  Add command to select KV lookup tables vs. calculator
// 20160830  Add command to scale production of e/h pairs, like phonons
// 20170802  Add commands for separate Luke, downconversion scaing
// 20170815  Add command to set volume surface clearance
// 20170816  Remove directory and command handlers; G4UImessenger does it!
// 20170821  Add command to select Edelweiss IV scattering model
// 20170823  Move geometry-specific commands to examples
// 20170830  Add command for downsampling energy scale parameter
// 20170830  Add command to set flag for producing e/h "cloud"
// 20190711  Add command to select non-ionizing energy loss function
// 20191014  Drop command for anharmonic decay sampling.
// 20200211  Add command to report version from .g4cmp-version
<<<<<<< HEAD
// 20200411  G4CMP-195: Add commands to set charge trapping MFPs
// 20200504  G4CMP-195:  Reduce length of charge-trapping parameter names
=======
// 20200411  G4CMP-196: Add commands to set impact ionization MFPs
// 20200426  G4CMP-196: Change "impact ionization" to "trap ionization"
// 20200501  G4CMP-196: Change trap-ionization MFP names, "eTrap" -> "DTrap",
//		"hTrap" -> "ATrap".
>>>>>>> 52c714a2

#include "G4CMPConfigMessenger.hh"
#include "G4CMPConfigManager.hh"
#include "G4UIcmdWithABool.hh"
#include "G4UIcmdWithADouble.hh"
#include "G4UIcmdWithADoubleAndUnit.hh"
#include "G4UIcmdWithAString.hh"
#include "G4UIcmdWithAnInteger.hh"
#include "G4UIcmdWithoutParameter.hh"


// Constructor and destructor

G4CMPConfigMessenger::G4CMPConfigMessenger(G4CMPConfigManager* mgr)
  : G4UImessenger("/g4cmp/",
		  "User configuration for G4CMP phonon/charge carrier library"),
    theManager(mgr), versionCmd(0), verboseCmd(0), ehBounceCmd(0),
    pBounceCmd(0), clearCmd(0), minEPhononCmd(0), minEChargeCmd(0),
<<<<<<< HEAD
    sampleECmd(0), trapEMFPCmd(0), trapHMFPCmd(0), minstepCmd(0),
=======
    sampleECmd(0), eDTrapIonMFPCmd(0), eATrapIonMFPCmd(0),
    hDTrapIonMFPCmd(0), hATrapIonMFPCmd(0), minstepCmd(0),
>>>>>>> 52c714a2
    makePhononCmd(0), makeChargeCmd(0), lukePhononCmd(0), dirCmd(0),
    ivRateModelCmd(0), nielPartitionCmd(0), kvmapCmd(0), fanoStatsCmd(0),
    ehCloudCmd(0) {
  verboseCmd = CreateCommand<G4UIcmdWithAnInteger>("verbose",
					   "Enable diagnostic messages");

  versionCmd = CreateCommand<G4UIcmdWithoutParameter>("version",
					    "Report G4CMP version string");

  dirCmd = CreateCommand<G4UIcmdWithAString>("LatticeData",
			     "Set directory for lattice configuration files");
  dirCmd->AvailableForStates(G4State_PreInit);

  clearCmd = CreateCommand<G4UIcmdWithADoubleAndUnit>("clearance",
	      "Minimum distance from volume boundaries for new tracks");
  clearCmd->SetUnitCategory("Length");

  minstepCmd = CreateCommand<G4UIcmdWithADouble>("minimumStep",
			 "Set fraction of L0 for charge carrier minimum step");

  sampleECmd = CreateCommand<G4UIcmdWithADoubleAndUnit>("samplingEnergy",
			"Energy scale above which events/hits are downsampled");
  sampleECmd->SetGuidance("Below this energy, Geant4 energy deposits are");
  sampleECmd->SetGuidance("fully converted to charge carriers and phonons");
  sampleECmd->SetGuidance("by EnergyPartition.  Above, the conversion is");
  sampleECmd->SetGuidance("scaled by the ratio of this parameter to the G4");
  sampleECmd->SetGuidance("energy deposit.  This parameter overrides the");
  sampleECmd->SetGuidance("sampling rates 'producePhonons', 'produceCharges',");
  sampleECmd->SetGuidance("and 'sampleLuke'.");
  sampleECmd->SetUnitCategory("Energy");

  makePhononCmd = CreateCommand<G4UIcmdWithADouble>("producePhonons",
		    "Set rate of production of primary phonons");

  makeChargeCmd = CreateCommand<G4UIcmdWithADouble>("produceCharges",
		    "Set rate of production of primary charge carriers");

  lukePhononCmd = CreateCommand<G4UIcmdWithADouble>("sampleLuke",
		    "Set rate of Luke actual phonon production");

  minEPhononCmd = CreateCommand<G4UIcmdWithADoubleAndUnit>("minEPhonons",
          "Minimum energy for creating or tracking phonons");

  minEChargeCmd = CreateCommand<G4UIcmdWithADoubleAndUnit>("minECharges",
          "Minimum energy for creating or tracking charge carriers");

  ehBounceCmd = CreateCommand<G4UIcmdWithAnInteger>("chargeBounces",
		  "Maximum number of reflections allowed for charge carriers");

  pBounceCmd = CreateCommand<G4UIcmdWithAnInteger>("phononBounces",
		  "Maximum number of reflections allowed for phonons");

  kvmapCmd = CreateCommand<G4UIcmdWithABool>("useKVsolver",
			     "Use eigenvector solver for K-Vg conversion");
  kvmapCmd->SetParameterName("lookup",true,false);
  kvmapCmd->SetDefaultValue(true);

  fanoStatsCmd = CreateCommand<G4UIcmdWithABool>("enableFanoStatistics",
           "Modify input ionization energy according to Fano statistics.");
  fanoStatsCmd->SetDefaultValue(true);

  ivRateModelCmd = CreateCommand<G4UIcmdWithAString>("IVRateModel",
           "Set the model for IV scattering rate.");
  ivRateModelCmd->SetGuidance("IVRate	  : Scattering matrix calculation");
  ivRateModelCmd->SetGuidance("Linear	  : Gamma0 + Gamma * E^x");
  ivRateModelCmd->SetGuidance("Quadratic  : Gamma * sqrt[(E0^2 + E^2)^x]");
  ivRateModelCmd->SetCandidates("IVRate Linear Quadratic");
  ivRateModelCmd->SetDefaultValue("Quadratic");

<<<<<<< HEAD
  trapEMFPCmd = CreateCommand<G4UIcmdWithADoubleAndUnit>("eTrappingMFP",
	   "Mean free path for trapping of electrons by D-type impurities");
  trapEMFPCmd->SetUnitCategory("Length");

  trapHMFPCmd = CreateCommand<G4UIcmdWithADoubleAndUnit>("hTrappingMFP",
	   "Mean free path for trapping of holes by A-type impurities");
  trapHMFPCmd->SetUnitCategory("Length");
=======
  eDTrapIonMFPCmd = CreateCommand<G4UIcmdWithADoubleAndUnit>("eDTrapIonizationMFP",
	   "Mean free path for e-trap ionization by electrons");
  eDTrapIonMFPCmd->SetUnitCategory("Length");

  eATrapIonMFPCmd = CreateCommand<G4UIcmdWithADoubleAndUnit>("eATrapIonizationMFP",
	   "Mean free path for h-trap ionization by electrons");
  eATrapIonMFPCmd->SetUnitCategory("Length");

  hDTrapIonMFPCmd = CreateCommand<G4UIcmdWithADoubleAndUnit>("hDTrapIonizationMFP",
	   "Mean free path for e-trap ionization by holes");
  hDTrapIonMFPCmd->SetUnitCategory("Length");

  hATrapIonMFPCmd = CreateCommand<G4UIcmdWithADoubleAndUnit>("hATrapIonizationMFP",
	   "Mean free path for h-trap ionization by holes");
  hATrapIonMFPCmd->SetUnitCategory("Length");
>>>>>>> 52c714a2

  nielPartitionCmd = CreateCommand<G4UIcmdWithAString>("NIELPartition",
	       "Select calculation for non-ionizing energy loss (NIEL)");
  nielPartitionCmd->SetCandidates("Lindhard lindhard Lin lin LewinSmith lewinsmith Lewin lewin Lew Lew");

  ehCloudCmd = CreateCommand<G4UIcmdWithABool>("createChargeCloud",
       "Produce e/h pairs in cloud surrounding energy deposit position");
  ehCloudCmd->SetDefaultValue(true);
}


G4CMPConfigMessenger::~G4CMPConfigMessenger() {
  delete verboseCmd; verboseCmd=0;
  delete versionCmd; versionCmd=0;
  delete ehBounceCmd; ehBounceCmd=0;
  delete pBounceCmd; pBounceCmd=0;
  delete clearCmd; clearCmd=0;
  delete minEPhononCmd; minEPhononCmd=0;
  delete minEChargeCmd; minEChargeCmd=0;
  delete sampleECmd; sampleECmd=0;
<<<<<<< HEAD
  delete trapEMFPCmd; trapEMFPCmd=0;
  delete trapHMFPCmd; trapHMFPCmd=0;
=======
  delete eDTrapIonMFPCmd; eDTrapIonMFPCmd=0;
  delete eATrapIonMFPCmd; eATrapIonMFPCmd=0;
  delete hDTrapIonMFPCmd; hDTrapIonMFPCmd=0;
  delete hATrapIonMFPCmd; hATrapIonMFPCmd=0;
>>>>>>> 52c714a2
  delete minstepCmd; minstepCmd=0;
  delete makePhononCmd; makePhononCmd=0;
  delete makeChargeCmd; makeChargeCmd=0;
  delete lukePhononCmd; lukePhononCmd=0;
  delete dirCmd; dirCmd=0;
  delete kvmapCmd; kvmapCmd=0;
  delete fanoStatsCmd; fanoStatsCmd=0;
  delete ehCloudCmd; ehCloudCmd=0;
  delete ivRateModelCmd; ivRateModelCmd=0;
  delete nielPartitionCmd; nielPartitionCmd=0;
}


// Parse user input and add to configuration

void G4CMPConfigMessenger::SetNewValue(G4UIcommand* cmd, G4String value) {
  if (cmd == verboseCmd) theManager->SetVerboseLevel(StoI(value));
  if (cmd == minstepCmd) theManager->SetMinStepScale(StoD(value));
  if (cmd == makePhononCmd) theManager->SetGenPhonons(StoD(value));
  if (cmd == makeChargeCmd) theManager->SetGenCharges(StoD(value));
  if (cmd == lukePhononCmd) theManager->SetLukeSampling(StoD(value));
  if (cmd == ehBounceCmd) theManager->SetMaxChargeBounces(StoI(value));
  if (cmd == pBounceCmd) theManager->SetMaxPhononBounces(StoI(value));
  if (cmd == dirCmd) theManager->SetLatticeDir(value);

  if (cmd == clearCmd)
    theManager->SetSurfaceClearance(clearCmd->GetNewDoubleValue(value));

  if (cmd == minEPhononCmd)
    theManager->SetMinPhononEnergy(minEPhononCmd->GetNewDoubleValue(value));

  if (cmd == minEChargeCmd)
    theManager->SetMinChargeEnergy(minEChargeCmd->GetNewDoubleValue(value));

  if (cmd == sampleECmd)
    theManager->SetSamplingEnergy(sampleECmd->GetNewDoubleValue(value));

<<<<<<< HEAD
  if (cmd == trapEMFPCmd)
    theManager->SetETrappingMFP(trapEMFPCmd->GetNewDoubleValue(value));

  if (cmd == trapHMFPCmd)
    theManager->SetHTrappingMFP(trapHMFPCmd->GetNewDoubleValue(value));
=======
  if (cmd == eDTrapIonMFPCmd)
    theManager->SetEDTrapIonMFP(eDTrapIonMFPCmd->GetNewDoubleValue(value));

  if (cmd == eATrapIonMFPCmd)
    theManager->SetEATrapIonMFP(eATrapIonMFPCmd->GetNewDoubleValue(value));

  if (cmd == hDTrapIonMFPCmd)
    theManager->SetHDTrapIonMFP(hDTrapIonMFPCmd->GetNewDoubleValue(value));

  if (cmd == hATrapIonMFPCmd)
    theManager->SetHATrapIonMFP(hATrapIonMFPCmd->GetNewDoubleValue(value));
>>>>>>> 52c714a2

  if (cmd == kvmapCmd) theManager->UseKVSolver(StoB(value));
  if (cmd == fanoStatsCmd) theManager->EnableFanoStatistics(StoB(value));
  if (cmd == ivRateModelCmd) theManager->SetIVRateModel(value);
  if (cmd == nielPartitionCmd) theManager->SetNIELPartition(value);
  if (cmd == ehCloudCmd) theManager->CreateChargeCloud(StoB(value));

  if (cmd == versionCmd)
    G4cout << "G4CMP version: " << theManager->Version() << G4endl;
}<|MERGE_RESOLUTION|>--- conflicted
+++ resolved
@@ -27,15 +27,12 @@
 // 20190711  Add command to select non-ionizing energy loss function
 // 20191014  Drop command for anharmonic decay sampling.
 // 20200211  Add command to report version from .g4cmp-version
-<<<<<<< HEAD
 // 20200411  G4CMP-195: Add commands to set charge trapping MFPs
-// 20200504  G4CMP-195:  Reduce length of charge-trapping parameter names
-=======
 // 20200411  G4CMP-196: Add commands to set impact ionization MFPs
 // 20200426  G4CMP-196: Change "impact ionization" to "trap ionization"
 // 20200501  G4CMP-196: Change trap-ionization MFP names, "eTrap" -> "DTrap",
 //		"hTrap" -> "ATrap".
->>>>>>> 52c714a2
+// 20200504  G4CMP-195:  Reduce length of charge-trapping parameter names
 
 #include "G4CMPConfigMessenger.hh"
 #include "G4CMPConfigManager.hh"
@@ -54,12 +51,8 @@
 		  "User configuration for G4CMP phonon/charge carrier library"),
     theManager(mgr), versionCmd(0), verboseCmd(0), ehBounceCmd(0),
     pBounceCmd(0), clearCmd(0), minEPhononCmd(0), minEChargeCmd(0),
-<<<<<<< HEAD
-    sampleECmd(0), trapEMFPCmd(0), trapHMFPCmd(0), minstepCmd(0),
-=======
-    sampleECmd(0), eDTrapIonMFPCmd(0), eATrapIonMFPCmd(0),
-    hDTrapIonMFPCmd(0), hATrapIonMFPCmd(0), minstepCmd(0),
->>>>>>> 52c714a2
+    sampleECmd(0), trapEMFPCmd(0), trapHMFPCmd(0), eDTrapIonMFPCmd(0),
+    eATrapIonMFPCmd(0), hDTrapIonMFPCmd(0), hATrapIonMFPCmd(0), minstepCmd(0),
     makePhononCmd(0), makeChargeCmd(0), lukePhononCmd(0), dirCmd(0),
     ivRateModelCmd(0), nielPartitionCmd(0), kvmapCmd(0), fanoStatsCmd(0),
     ehCloudCmd(0) {
@@ -129,7 +122,6 @@
   ivRateModelCmd->SetCandidates("IVRate Linear Quadratic");
   ivRateModelCmd->SetDefaultValue("Quadratic");
 
-<<<<<<< HEAD
   trapEMFPCmd = CreateCommand<G4UIcmdWithADoubleAndUnit>("eTrappingMFP",
 	   "Mean free path for trapping of electrons by D-type impurities");
   trapEMFPCmd->SetUnitCategory("Length");
@@ -137,7 +129,7 @@
   trapHMFPCmd = CreateCommand<G4UIcmdWithADoubleAndUnit>("hTrappingMFP",
 	   "Mean free path for trapping of holes by A-type impurities");
   trapHMFPCmd->SetUnitCategory("Length");
-=======
+
   eDTrapIonMFPCmd = CreateCommand<G4UIcmdWithADoubleAndUnit>("eDTrapIonizationMFP",
 	   "Mean free path for e-trap ionization by electrons");
   eDTrapIonMFPCmd->SetUnitCategory("Length");
@@ -153,7 +145,6 @@
   hATrapIonMFPCmd = CreateCommand<G4UIcmdWithADoubleAndUnit>("hATrapIonizationMFP",
 	   "Mean free path for h-trap ionization by holes");
   hATrapIonMFPCmd->SetUnitCategory("Length");
->>>>>>> 52c714a2
 
   nielPartitionCmd = CreateCommand<G4UIcmdWithAString>("NIELPartition",
 	       "Select calculation for non-ionizing energy loss (NIEL)");
@@ -174,15 +165,12 @@
   delete minEPhononCmd; minEPhononCmd=0;
   delete minEChargeCmd; minEChargeCmd=0;
   delete sampleECmd; sampleECmd=0;
-<<<<<<< HEAD
   delete trapEMFPCmd; trapEMFPCmd=0;
   delete trapHMFPCmd; trapHMFPCmd=0;
-=======
   delete eDTrapIonMFPCmd; eDTrapIonMFPCmd=0;
   delete eATrapIonMFPCmd; eATrapIonMFPCmd=0;
   delete hDTrapIonMFPCmd; hDTrapIonMFPCmd=0;
   delete hATrapIonMFPCmd; hATrapIonMFPCmd=0;
->>>>>>> 52c714a2
   delete minstepCmd; minstepCmd=0;
   delete makePhononCmd; makePhononCmd=0;
   delete makeChargeCmd; makeChargeCmd=0;
@@ -220,13 +208,12 @@
   if (cmd == sampleECmd)
     theManager->SetSamplingEnergy(sampleECmd->GetNewDoubleValue(value));
 
-<<<<<<< HEAD
   if (cmd == trapEMFPCmd)
     theManager->SetETrappingMFP(trapEMFPCmd->GetNewDoubleValue(value));
 
   if (cmd == trapHMFPCmd)
     theManager->SetHTrappingMFP(trapHMFPCmd->GetNewDoubleValue(value));
-=======
+
   if (cmd == eDTrapIonMFPCmd)
     theManager->SetEDTrapIonMFP(eDTrapIonMFPCmd->GetNewDoubleValue(value));
 
@@ -238,7 +225,6 @@
 
   if (cmd == hATrapIonMFPCmd)
     theManager->SetHATrapIonMFP(hATrapIonMFPCmd->GetNewDoubleValue(value));
->>>>>>> 52c714a2
 
   if (cmd == kvmapCmd) theManager->UseKVSolver(StoB(value));
   if (cmd == fanoStatsCmd) theManager->EnableFanoStatistics(StoB(value));
