/***********************************************************************\
 * This software is licensed under the terms of the GNU General Public *
 * License version 3 or later. See G4CMP/LICENSE for the full license. *
\***********************************************************************/

// $Id$
//
// 20140328  Save field locally, get local/global transform from track to
//	     pass to field and to chord finder for electrons.
// 20140329  Pass G4CMP field pointer, which handles local/global transform
// 20140331  Use G4CMPEqEMField for everything, now handles holes; don't
//	     need lattice locally; get physical lattice track by track
// 20150122  Use verboseLevel instead of compiler flag for debugging
// 20150528  Pass verbosity through to field computation classes
// 20161114  Use new G4CMPDriftTrackInfo
// 20170801  Count consecutive null lattice pointers for reflection steps
// 20180201  Add G4MagIntegratorDriver.hh, needed with Geant4 10.4.
// 20180319  Don't delete theDriver; done by G4ChordFinder.
<<<<<<< HEAD
// 20180711  Attach local geometry shape to field
=======
// 20200213  In ConfigureForTrack, check if registered field is wrapped in
//		G4CMPLocalEMField; apply wrapping if needed.
>>>>>>> 3db3fa3b

#include "G4CMPFieldManager.hh"
#include "G4CMPConfigManager.hh"
#include "G4CMPDriftElectron.hh"
#include "G4CMPDriftHole.hh"
#include "G4CMPEqEMField.hh"
#include "G4CMPLocalElectroMagField.hh"
#include "G4CMPDriftTrackInfo.hh"
#include "G4CMPTrackUtils.hh"
#include "G4ChordFinder.hh"
#include "G4ClassicalRK4.hh"
#include "G4ElectroMagneticField.hh"
#include "G4LatticeManager.hh"
#include "G4LatticePhysical.hh"
#include "G4LogicalVolume.hh"
#include "G4MagIntegratorDriver.hh"
#include "G4MagIntegratorStepper.hh"
#include "G4ParticleDefinition.hh"
#include "G4PhysicalConstants.hh"
#include "G4RotationMatrix.hh"
#include "G4SystemOfUnits.hh"
#include "G4ThreeVector.hh"
#include "G4Track.hh"
#include "G4VPhysicalVolume.hh"
#include "G4VSolid.hh"
#include "G4VTouchable.hh"


// Constructors and destructor

G4CMPFieldManager::G4CMPFieldManager(G4ElectroMagneticField *detectorField)
  : G4FieldManager(new G4CMPLocalElectroMagField(detectorField)),
    myDetectorField(0), stepperVars(8), stepperLength(1e-9*mm),
    latticeNulls(0), maxLatticeNulls(3) {
  // Same pointer, but non-const for use in ConfigureForTrack()
  G4Field* baseField = const_cast<G4Field*>(GetDetectorField());
  myDetectorField = dynamic_cast<G4CMPLocalElectroMagField*>(baseField);

  CreateTransport();
}

G4CMPFieldManager::G4CMPFieldManager(G4CMPLocalElectroMagField *detectorField)
  : G4FieldManager(detectorField), myDetectorField(detectorField),
    stepperVars(8), stepperLength(1e-9*mm),
    latticeNulls(0), maxLatticeNulls(3) {
  CreateTransport();
}

G4CMPFieldManager::~G4CMPFieldManager() {
  delete theEqMotion;       theEqMotion=0;
  delete theStepper;        theStepper=0;
  delete theChordFinder;    theChordFinder=0;
}


// Create all of the pieces for transport through electric field

void G4CMPFieldManager::CreateTransport() {
  theEqMotion    = new G4CMPEqEMField(myDetectorField);
  theStepper     = new G4ClassicalRK4(theEqMotion, stepperVars);
  theDriver      = new G4MagInt_Driver(stepperLength, theStepper, stepperVars);
  theChordFinder = new G4ChordFinder(theDriver);
  SetChordFinder(theChordFinder);

  theDriver->SetVerboseLevel(G4CMPConfigManager::GetVerboseLevel());
  theChordFinder->SetVerbose(G4CMPConfigManager::GetVerboseLevel());
}


// Run-time Configuration

void G4CMPFieldManager::ConfigureForTrack(const G4Track* aTrack) {
  if (G4CMPConfigManager::GetVerboseLevel()) {
    G4cout << "G4CMPFieldManager::ConfigureForTrack "
	   << aTrack->GetTrackID() << "/" << aTrack->GetCurrentStepNumber()
	   << " @ " << aTrack->GetPosition() << " in "
	   << aTrack->GetVolume()->GetName() << G4endl;
  }

  // Ensure that field is properly wrapped for global/local coordinates
  if (!dynamic_cast<const G4CMPLocalElectroMagField*>(GetDetectorField())) {
    if (G4CMPConfigManager::GetVerboseLevel()) {
      G4cout << " Registered field not local.  Wrapping in G4CMPLocalEMField."
	     << G4endl;
    }

    const G4ElectroMagneticField* baseField =
      dynamic_cast<const G4ElectroMagneticField*>(GetDetectorField());
    if (!baseField) {
      G4ExceptionDescription msg;
      msg << "Field attached to volume " << aTrack->GetVolume()->GetName()
	  << " not G4ElectroMagneticField.";

      G4Exception("G4CMPFieldManager::ConfigureForTrack", "FieldMan003",
		  FatalException, msg);
      return;
    }

    myDetectorField = new G4CMPLocalElectroMagField(baseField);
    ChangeDetectorField(myDetectorField);
  }

  // Configure equation of motion with physical lattice
  const G4LatticePhysical* lat =
    G4LatticeManager::GetLatticeManager()->GetLattice(aTrack->GetVolume());

  // If track is outside valid volume, count attemps to look for reflections
  if (lat) latticeNulls = 0;
  else {
    latticeNulls++;
    if (latticeNulls > maxLatticeNulls) {
      G4ExceptionDescription msg;
      msg << "No lattice available for volume "
	  << aTrack->GetVolume()->GetName() << " after " << latticeNulls
	  << " steps.";

      G4Exception("G4CMPFieldManager::ConfigureForTrack", "FieldMan002",
		  EventMustBeAborted, msg);
    }

    theEqMotion->SetNoValley();
    return;
  }

  // Hack around boundary issues; don't store or change vol if null lattice!
  G4bool newLat = lat ? theEqMotion->ChangeLattice(lat) : false;

  // Extract local/global transform from track only if volume has changed
  // This avoids creating and copying transforms on every step
  if (newLat) {
    const G4RotationMatrix* rot = aTrack->GetTouchable()->GetRotation();
    const G4ThreeVector& trans  = aTrack->GetTouchable()->GetTranslation();
    G4AffineTransform localToGlobal(rot, trans);

    if (G4CMPConfigManager::GetVerboseLevel() > 1) {
      G4cout << " translation " << trans << " rotation " << *rot << G4endl;
    }

    myDetectorField->SetGeometry(aTrack->GetTouchable()->GetVolume()->
				 GetLogicalVolume()->GetSolid());
    myDetectorField->SetTransforms(localToGlobal);
    theEqMotion->SetTransforms(localToGlobal);
  }

  G4int iv = -1;
  if (lat && (aTrack->GetDefinition() == G4CMPDriftElectron::Definition() ||
	      aTrack->GetDefinition() == G4CMPDriftHole::Definition())) {
    iv = G4CMP::GetTrackInfo<G4CMPDriftTrackInfo>(*aTrack)->ValleyIndex();
    SetChargeValleyForTrack(lat, iv);
  } else {
    theEqMotion->SetNoValley();
  }
}

void G4CMPFieldManager::SetChargeValleyForTrack(const G4LatticePhysical* lat,
                                                G4int valley) {
  if (valley < -1 || valley > static_cast<G4int>(lat->NumberOfValleys() - 1)) {
    G4Exception("G4CMPFieldManager::SetChargeValleyForTrack", "FieldMan001",
                EventMustBeAborted,
                "Valley index is not valid for the current lattice.");
    return;
  }

  if(valley >= 0) {
    theEqMotion->SetValley(valley);
  } else {
    theEqMotion->SetNoValley();
  }
}

<|MERGE_RESOLUTION|>--- conflicted
+++ resolved
@@ -16,12 +16,9 @@
 // 20170801  Count consecutive null lattice pointers for reflection steps
 // 20180201  Add G4MagIntegratorDriver.hh, needed with Geant4 10.4.
 // 20180319  Don't delete theDriver; done by G4ChordFinder.
-<<<<<<< HEAD
-// 20180711  Attach local geometry shape to field
-=======
 // 20200213  In ConfigureForTrack, check if registered field is wrapped in
 //		G4CMPLocalEMField; apply wrapping if needed.
->>>>>>> 3db3fa3b
+// 20200804  Attach local geometry shape to field
 
 #include "G4CMPFieldManager.hh"
 #include "G4CMPConfigManager.hh"
