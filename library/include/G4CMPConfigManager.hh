#ifndef G4CMPConfigManager_hh
#define G4CMPConfigManager_hh 1

// $Id$
// File:  G4CMPConfigManager.hh
//
// Description:	Singleton container class for user configuration of G4CMP
//		applications at runtime.  Looks for environment variables
//		at initialization to set default values; active values may
//		be changed via macro commands (see G4CMPConfigMessenger).
//
// 20140904  Michael Kelsey
// 20141231  Add parameter to set scale (relative to l0) for minimum steps
// 20150106  Move Luke phonon generating flag here, out of processes
// 20150122  Add parameter to rescale voltage in Epot field files
// 20150603  Add parameter to limit reflections in DriftBoundaryProcess

#include "globals.hh"
#include "G4RunManager.hh"

class G4CMPConfigMessenger;


class G4CMPConfigManager {
public:
  ~G4CMPConfigManager();	// Must be public for end-of-job cleanup

  // Access current values
  static G4int GetVerboseLevel()         { return Instance()->verbose; }
  static G4int GetMaxChargeBounces()	 { return Instance()->ehBounces; }
  static G4int GetMaxPhononBounces()	 { return Instance()->pBounces; }
  static G4double GetVoltage()           { return Instance()->voltage; }
  static G4double GetMinStepScale()      { return Instance()->stepScale; }
  static G4double GetGenPhonons()        { return Instance()->genPhonons; }
  static G4double GetEpotScale()         { return Instance()->epotScale; }
  static const G4String& GetEpotFile()   { return Instance()->Epot_file; }
  static const G4String& GetLatticeDir() { return Instance()->LatticeDir; }
  static const G4String& GetHitOutput()  { return Instance()->Hit_file; }

  // Change values (e.g., via Messenger)
<<<<<<< HEAD
  static void SetVerboseLevel(G4int value)      { Instance()->verbose = value; }
  static void SetMaxChargeBounces(G4int value){ Instance()->ehBounces = value; }
  static void SetMaxPhononBounces(G4int value){ Instance()->pBounces = value; }
  static void SetVoltage(G4double value)        { Instance()->voltage = value; }
  static void SetMinStepScale(G4double value) { Instance()->stepScale = value; }
  static void SetLukePhonons(G4double value)  { Instance()->lukePhonons=value; }
  static void SetEpotScale(G4double value)    { Instance()->epotScale = value; }
  static void SetEpotFile(const G4String& name)  { Instance()->Epot_file=name; }
  static void SetLatticeDir(const G4String& dir) { Instance()->LatticeDir=dir; }
  static void SetHitOutput(const G4String& name) { Instance()->Hit_file=name; }
=======
  static void SetVerboseLevel(G4int value)
    { Instance()->verbose = value; }
  static void SetMaxChargeBounces(G4int value)
    { Instance()->ehBounces = value; }
  static void SetVoltage(G4double value)
    { Instance()->voltage = value; UpdateGeometry(); }
  static void SetMinStepScale(G4double value)
    { Instance()->stepScale = value; }
  static void SetGenPhonons(G4double value)
    { Instance()->genPhonons=value; }
  static void SetEpotScale(G4double value)
    { Instance()->epotScale = value; UpdateGeometry(); }
  static void SetEpotFile(const G4String& name)
    { Instance()->Epot_file=name; UpdateGeometry(); }
  static void SetLatticeDir(const G4String& dir)
    { Instance()->LatticeDir=dir; UpdateGeometry(); }
  static void SetHitOutput(const G4String& name)
    { Instance()->Hit_file=name; UpdateGeometry(); }

  static void UpdateGeometry()
    { G4RunManager::GetRunManager()->ReinitializeGeometry(true); }
>>>>>>> f275b62a

private:
  G4CMPConfigManager();		// Singleton: only constructed on request

  static G4CMPConfigManager* Instance();   // Only needed by static accessors
  static G4CMPConfigManager* theInstance;

private:
  G4int verbose;		// Global verbosity (all processes, lattices)
  G4int ehBounces;		// Maximum e/h reflections ($G4CMP_EH_BOUNCES)
  G4double voltage;		// Uniform field voltage ($G4CMP_VOLTAGE)
  G4double stepScale;		// Fraction of l0 for steps ($G4CMP_MIN_STEP)
  G4double genPhonons;         // Rate to create phonons ($G4CMP_LUKE_PHONONS)
  G4double epotScale;		// Scale factor for Epot ($G4CMP_EPOT_SCALE)
  G4String Epot_file;		// Name of E-field file ($G4CMP_EPOT_FILE)
  G4String LatticeDir;		// Lattice data directory ($G4LATTICEDATA)
  G4String Hit_file;		// Output file of e/h hits ($G4CMP_HIT_FILE)
<<<<<<< HEAD
  G4int ehBounces;		// Maximum e/h reflections ($G4CMP_EH_BOUNCES)
  G4int pBounces;		// Maximum phonon reflections ($G4CMP_PHON_BOUNCES)
=======
>>>>>>> f275b62a

  G4CMPConfigMessenger* messenger;
};

#endif	/* G4CMPConfigManager_hh */<|MERGE_RESOLUTION|>--- conflicted
+++ resolved
@@ -38,18 +38,6 @@
   static const G4String& GetHitOutput()  { return Instance()->Hit_file; }
 
   // Change values (e.g., via Messenger)
-<<<<<<< HEAD
-  static void SetVerboseLevel(G4int value)      { Instance()->verbose = value; }
-  static void SetMaxChargeBounces(G4int value){ Instance()->ehBounces = value; }
-  static void SetMaxPhononBounces(G4int value){ Instance()->pBounces = value; }
-  static void SetVoltage(G4double value)        { Instance()->voltage = value; }
-  static void SetMinStepScale(G4double value) { Instance()->stepScale = value; }
-  static void SetLukePhonons(G4double value)  { Instance()->lukePhonons=value; }
-  static void SetEpotScale(G4double value)    { Instance()->epotScale = value; }
-  static void SetEpotFile(const G4String& name)  { Instance()->Epot_file=name; }
-  static void SetLatticeDir(const G4String& dir) { Instance()->LatticeDir=dir; }
-  static void SetHitOutput(const G4String& name) { Instance()->Hit_file=name; }
-=======
   static void SetVerboseLevel(G4int value)
     { Instance()->verbose = value; }
   static void SetMaxChargeBounces(G4int value)
@@ -71,7 +59,6 @@
 
   static void UpdateGeometry()
     { G4RunManager::GetRunManager()->ReinitializeGeometry(true); }
->>>>>>> f275b62a
 
 private:
   G4CMPConfigManager();		// Singleton: only constructed on request
@@ -80,20 +67,16 @@
   static G4CMPConfigManager* theInstance;
 
 private:
-  G4int verbose;		// Global verbosity (all processes, lattices)
-  G4int ehBounces;		// Maximum e/h reflections ($G4CMP_EH_BOUNCES)
   G4double voltage;		// Uniform field voltage ($G4CMP_VOLTAGE)
   G4double stepScale;		// Fraction of l0 for steps ($G4CMP_MIN_STEP)
   G4double genPhonons;         // Rate to create phonons ($G4CMP_LUKE_PHONONS)
   G4double epotScale;		// Scale factor for Epot ($G4CMP_EPOT_SCALE)
+  G4int verbose;		// Global verbosity (all processes, lattices)
+  G4int ehBounces;		// Maximum e/h reflections ($G4CMP_EH_BOUNCES)
+  G4int pBounces;		// Maximum phonon reflections ($G4CMP_PHON_BOUNCES)
   G4String Epot_file;		// Name of E-field file ($G4CMP_EPOT_FILE)
   G4String LatticeDir;		// Lattice data directory ($G4LATTICEDATA)
   G4String Hit_file;		// Output file of e/h hits ($G4CMP_HIT_FILE)
-<<<<<<< HEAD
-  G4int ehBounces;		// Maximum e/h reflections ($G4CMP_EH_BOUNCES)
-  G4int pBounces;		// Maximum phonon reflections ($G4CMP_PHON_BOUNCES)
-=======
->>>>>>> f275b62a
 
   G4CMPConfigMessenger* messenger;
 };
