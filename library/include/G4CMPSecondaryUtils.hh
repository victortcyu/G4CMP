/***********************************************************************\
 * This software is licensed under the terms of the GNU General Public *
 * License version 3 or later. See G4CMP/LICENSE for the full license. *
\***********************************************************************/

/// \file library/include/G4CMPSecondaryUtils.hh
/// \brief Free standing helper functions for creating secondary tracks
///
//
// $Id$
//
// 20161115 Initial commit - R. Agnese
// 20170620 M. Kelsey -- Replace PV arg with Touchable, for transforms
// 20170815 M. Kelsey -- Move AdjustSecondaryPosition to GeometryUtils
// 20170928 M. Kelsey -- Replace "polarization" with "mode"
<<<<<<< HEAD
=======
// 20211001 M. Kelsey -- Collapse layered CreateChargeCarrier functions
>>>>>>> 8bb7ab3d
// 20220907 G4CMP-316 -- Pass track into CreateXYZ() functions.

#ifndef G4CMPSecondaryUtils_hh
#define G4CMPSecondaryUtils_hh 1

#include "globals.hh"
#include "G4ThreeVector.hh"

class G4ParticleDefinition;
class G4Track;
class G4VTouchable;


namespace G4CMP {
  G4Track* CreateSecondary(const G4Track& track, G4ParticleDefinition* pd,
			   const G4ThreeVector& waveVec, G4double energy);

  G4Track* CreatePhonon(const G4Track& track, G4int mode,
			const G4ThreeVector& waveVec, G4double energy,
			G4double time, const G4ThreeVector& pos);
  
  G4Track* CreateChargeCarrier(const G4Track& track, G4int charge,
			       G4int valley, G4double Ekin, G4double time,
			       const G4ThreeVector& pdir,
			       const G4ThreeVector& pos);

<<<<<<< HEAD
  G4Track* CreateChargeCarrier(const G4Track& track, G4int charge,
			       G4int valley, G4double time,
			       const G4ThreeVector& p,
			       const G4ThreeVector& pos);

=======
>>>>>>> 8bb7ab3d
  // DEPRECATED: Version used by application code with output of G4CMPKaplanQP
  G4Track* CreatePhonon(const G4VTouchable* touch, G4int mode,
			const G4ThreeVector& waveVec, G4double energy,
			G4double time, const G4ThreeVector& pos);
}

#endif	/* G4CMPSecondaryUtils_hh */<|MERGE_RESOLUTION|>--- conflicted
+++ resolved
@@ -13,10 +13,7 @@
 // 20170620 M. Kelsey -- Replace PV arg with Touchable, for transforms
 // 20170815 M. Kelsey -- Move AdjustSecondaryPosition to GeometryUtils
 // 20170928 M. Kelsey -- Replace "polarization" with "mode"
-<<<<<<< HEAD
-=======
 // 20211001 M. Kelsey -- Collapse layered CreateChargeCarrier functions
->>>>>>> 8bb7ab3d
 // 20220907 G4CMP-316 -- Pass track into CreateXYZ() functions.
 
 #ifndef G4CMPSecondaryUtils_hh
@@ -43,14 +40,6 @@
 			       const G4ThreeVector& pdir,
 			       const G4ThreeVector& pos);
 
-<<<<<<< HEAD
-  G4Track* CreateChargeCarrier(const G4Track& track, G4int charge,
-			       G4int valley, G4double time,
-			       const G4ThreeVector& p,
-			       const G4ThreeVector& pos);
-
-=======
->>>>>>> 8bb7ab3d
   // DEPRECATED: Version used by application code with output of G4CMPKaplanQP
   G4Track* CreatePhonon(const G4VTouchable* touch, G4int mode,
 			const G4ThreeVector& waveVec, G4double energy,
