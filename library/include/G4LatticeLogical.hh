/***********************************************************************\
 * This software is licensed under the terms of the GNU General Public *
 * License version 3 or later. See G4CMP/LICENSE for the full license. *
\***********************************************************************/

/// \file materials/include/G4LatticeLogical.hh
/// \brief Definition of the G4LatticeLogical class
//
// $Id$
//
// 20131114  Add verbosity for diagnostic output
// 20131115  Expose maximum array dimensions for use by LatticeReader
// 20140218  Add support for charge-carrier functionality
// 20140306  Allow valley filling using Euler angles directly
// 20140313  Allow electron mass filling with diagonal elements
// 20140319  Add "extra" mass tensors with precomputed expressions
// 20140324  Add intervalley scattering parameters
// 20140408  Add valley momentum calculations
// 20140425  Add "effective mass" calculation for electrons
// 20150601  Add mapping from electron velocity back to momentum
// 20160517  Add basis vectors for lattice, to use with Miller orientation
// 20160520  Add reporting function to format valley Euler angles
// 20160614  Add elasticity tensors and density (set from G4Material) 
// 20160624  Add direct calculation of phonon kinematics from elasticity
// 20160629  Add post-constuction initialization (for tables, computed pars)
// 20160630  Drop loading of K-Vg lookup table files
// 20160727  Store Debye energy for phonon primaries, support different access
// 20170523  Add interface for axis vector of valleys
// 20170525  Add "rule of five" copy/move semantics
// 20170810  Add parameters for IV scattering matrix terms
// 20170821  Add transverse sound speed, L->TT fraction
// 20170919  Add access to full lists of IV scattering matrix terms
// 20170928  Replace "pol" with "mode" for phonon states
// 20180815  F. Insulla -- Added IVRateQuad
// 20181001  M. Kelsey -- Clarify IV rate parameters systematically
// 20190704  M. Kelsey -- Add IV rate function selector for material
// 20190801  M. Kelsey -- Use G4ThreeVector buffer instead of pass-by-value,
//		precompute valley inverse transforms
// 20200608  Fix -Wshadow warnings from tempvec
// 20210919  M. Kelsey -- Allow SetVerboseLevel() from const instances.
<<<<<<< HEAD
=======
// 20230702  I. Ataee -- Add methods for relationship between quasi-momentum
//		(p_Q) and expectation value of momentum (p).
>>>>>>> 8bb7ab3d
// 20231017  E. Michaud -- Add 'AddValley(const G4ThreeVector&)' 

#ifndef G4LatticeLogical_h
#define G4LatticeLogical_h

#include "globals.hh"
#include "G4CMPCrystalGroup.hh"
#include "G4ThreeVector.hh"
#include "G4RotationMatrix.hh"
#include "G4PhononPolarization.hh"
#include <iosfwd>
#include <vector>

class G4CMPPhononKinematics;
class G4CMPPhononKinTable;

// Arrays for full and reduced elasticity matrices
class G4LatticeLogical {
public:
  typedef G4double Elasticity[3][3][3][3];
  typedef G4double ReducedElasticity[6][6];

public:
  G4LatticeLogical(const G4String& name="");
  virtual ~G4LatticeLogical();

  // Copy and move operators (to handle owned pointers)
  G4LatticeLogical(const G4LatticeLogical& rhs);
  G4LatticeLogical(G4LatticeLogical&& rhs);
  G4LatticeLogical& operator=(const G4LatticeLogical& rhs);
  G4LatticeLogical& operator=(G4LatticeLogical&& rhs);

  // Run-time configuration
  void SetVerboseLevel(G4int vb) const { verboseLevel = vb; }
  G4int GetVerboseLevel() const { return verboseLevel; }

  void SetName(const G4String& name) { fName = name; }
  const G4String& GetName() const { return fName; }

  // Compute derived quantities, fill tables, etc. after setting parameters
  void Initialize(const G4String& name="");

  // Dump structure in format compatible with reading back
  void Dump(std::ostream& os) const;

  // Get group velocity magnitude, direction for input polarization and wavevector
  // NOTE:  Wavevector must be in lattice symmetry frame (X == symmetry axis)
  virtual G4ThreeVector MapKtoVg(G4int mode, const G4ThreeVector& k) const;

  virtual G4double MapKtoV(G4int mode, const G4ThreeVector& k) const {
    return MapKtoVg(mode,k).mag();
  }

  virtual G4ThreeVector MapKtoVDir(G4int mode, const G4ThreeVector& k) const {
    return MapKtoVg(mode,k).unit();
  }

  // Convert between electron momentum and valley velocity or HV wavevector
  // NOTE:  Input vector must be in lattice symmetry frame (X == symmetry axis)
  G4ThreeVector MapPtoV_el(G4int ivalley, const G4ThreeVector& p_e) const;
  G4ThreeVector MapV_elToP(G4int ivalley, const G4ThreeVector& v_el) const;
  G4ThreeVector MapP_QToP(G4int ivalley, const G4ThreeVector& P_Q) const;
  G4ThreeVector MapPToP_Q(G4int ivalley, const G4ThreeVector& P) const;
  G4ThreeVector MapV_elToK(G4int ivalley, const G4ThreeVector& v_el) const;
  G4ThreeVector MapPtoK(G4int ivalley, const G4ThreeVector& p_e) const;
  G4ThreeVector MapKtoP(G4int ivalley, const G4ThreeVector& k) const ;
  G4ThreeVector MapEkintoP(G4int iv, const G4ThreeVector& pdir, const G4double Ekin) const;

  // Apply energy relationships for electron transport
  G4double MapPtoEkin(G4int ivalley, const G4ThreeVector& p_e) const;
  G4double MapP_QtoEkin(G4int ivalley, const G4ThreeVector& p_e) const;
  G4double MapV_elToEkin(G4int ivalley, const G4ThreeVector& v_e) const;

  // Configure crystal symmetry group and lattice spacing/angles
  void SetCrystal(G4CMPCrystalGroup::Bravais group, G4double a, G4double b,
		  G4double c, G4double alpha, G4double beta, G4double gamma);

  // Get specified basis vector (returns null if invalid index)
  const G4ThreeVector& GetBasis(G4int i) const {
    static const G4ThreeVector nullVec(0.,0.,0.);
    return (i>=0 && i<3 ? fBasis[i] : nullVec);
  }

  // Physical parameters of lattice (density, elasticity)
  void SetDensity(G4double val) { fDensity = val; }
  G4double GetDensity() const { return fDensity; }

  void SetImpurities(G4double val) { fNImpurity = val; }
  G4double GetImpurities() const { return fNImpurity; }

  void SetPermittivity(G4double val) { fPermittivity = val; }
  G4double GetPermittivity() const { return fPermittivity; }

  const Elasticity& GetElasticity() const { return fElasticity; }
  G4double GetCijkl(G4int i, G4int j, G4int k, G4int l) const {
    return fElasticity[i][j][k][l];
  }

  void SetElReduced(const ReducedElasticity& mat);
  const ReducedElasticity& GetElReduced() const { return fElReduced; }

  // Reduced elasticity tensor: C11-C66 interface for clarity
  void SetCpq(G4int p, G4int q, G4double value);
  G4double GetCpq(G4int p, G4int q) const { return fElReduced[p-1][q-1]; }

  // Parameters for phonon production and propagation
  void SetDynamicalConstants(G4double Beta, G4double Gamma,
			     G4double Lambda, G4double Mu) {
    fBeta=Beta; fGamma=Gamma; fLambda=Lambda; fMu=Mu;
  }

  void SetBeta(G4double Beta) { fBeta = Beta; }
  void SetGamma(G4double Gamma) { fGamma = Gamma; }
  void SetLambda(G4double Lambda) { fLambda = Lambda; }
  void SetMu(G4double Mu) { fMu = Mu; }
  void SetScatteringConstant(G4double b) { fB=b; }
  void SetAnhDecConstant(G4double a) { fA=a; }
  void SetAnhTTFrac(G4double f) { fTTFrac=f; }
  void SetLDOS(G4double LDOS) { fLDOS=LDOS; }
  void SetSTDOS(G4double STDOS) { fSTDOS=STDOS; }
  void SetFTDOS(G4double FTDOS) { fFTDOS=FTDOS; }

  void SetDebyeEnergy(G4double energy) { fDebye = energy; }
  void SetDebyeFreq(G4double nu);
  void SetDebyeTemp(G4double temp);

  G4double GetBeta() const { return fBeta; }
  G4double GetGamma() const { return fGamma; }
  G4double GetLambda() const { return fLambda; }
  G4double GetMu() const { return fMu; }
  G4double GetScatteringConstant() const { return fB; }
  G4double GetAnhDecConstant() const { return fA; }
  G4double GetAnhTTFrac() const { return fTTFrac; }
  G4double GetLDOS() const { return fLDOS; }
  G4double GetSTDOS() const { return fSTDOS; }
  G4double GetFTDOS() const { return fFTDOS; }
  G4double GetDebyeEnergy() const { return fDebye; }

  // Parameters and structures for charge carrier transport
  void SetBandGapEnergy(G4double bg) { fBandGap = bg; }
  void SetPairProductionEnergy(G4double pp) { fPairEnergy = pp; }
  void SetFanoFactor(G4double f) { fFanoFactor = f; }
  void SetSoundSpeed(G4double v) { fVSound = v; }
  void SetTransverseSoundSpeed(G4double v) { fVTrans = v; }
  void SetHoleScatter(G4double l0) { fL0_h = l0; }
  void SetHoleMass(G4double hmass) { fHoleMass = hmass; }
  void SetElectronScatter(G4double l0) { fL0_e = l0; }
  void SetMassTensor(const G4RotationMatrix& etens);
  void SetMassTensor(G4double mXX, G4double mYY, G4double mZZ);

  G4double GetBandGapEnergy() const             { return fBandGap; }
  G4double GetPairProductionEnergy() const      { return fPairEnergy; }
  G4double GetFanoFactor() const                { return fFanoFactor; }
  G4double GetSoundSpeed() const                { return fVSound; }
  G4double GetTransverseSoundSpeed() const      { return fVTrans; }
  G4double GetHoleScatter() const               { return fL0_h; }
  G4double GetHoleMass() const                  { return fHoleMass; }
  G4double GetElectronScatter() const           { return fL0_e; }
  G4double GetElectronMass() const 		{ return fElectronMass; }
  G4double GetElectronDOSMass() const 		{ return fElectronMDOS; }
  const G4RotationMatrix& GetMassTensor() const { return fMassTensor; }
  const G4RotationMatrix& GetMInvTensor() const { return fMassInverse; }
  const G4RotationMatrix& GetSqrtTensor() const { return fMassRatioSqrt; }
  const G4RotationMatrix& GetSqrtInvTensor() const { return fMInvRatioSqrt; }

  // Compute "effective mass" for electron to preserve E/p relationship
  G4double GetElectronEffectiveMass(G4int iv, const G4ThreeVector& p) const;

  G4ThreeVector RotateToValley(G4int iv, const G4ThreeVector& v) const;
  G4ThreeVector RotateFromValley(G4int iv, const G4ThreeVector& v) const;
  G4ThreeVector EllipsoidalToSphericalTranformation(G4int iv, const G4ThreeVector& v) const;
  G4ThreeVector SphericalToEllipsoidalTranformation(G4int iv, const G4ThreeVector& v) const;

  // Transform for drifting-electron valleys in momentum space
  void AddValley(const G4RotationMatrix& valley);
  void AddValley(G4double phi, G4double theta, G4double psi);
  void AddValley(const G4ThreeVector&, G4bool antival=false);
  void ClearValleys() {
    fValley.clear(); fValleyInv.clear();fValleyAxis.clear();
  }

  size_t NumberOfValleys() const { return fValley.size(); }
  const G4RotationMatrix& GetValley(G4int iv) const;
  const G4RotationMatrix& GetValleyInv(G4int iv) const;
  const G4ThreeVector& GetValleyAxis(G4int iv) const;

  // Print out Euler angles of requested valley
  void DumpValley(std::ostream& os, G4int iv) const;

  // Print out crystal symmetry information
  void DumpCrystalInfo(std::ostream& os) const;

  // Print out elasticity tensor element with units, in C11-C66 notation
  void DumpCpq(std::ostream& os, G4int p, G4int q) const;

  // Print out list of values, scaled by unit
  void DumpList(std::ostream& os, const std::vector<G4double>& vlist,
		const G4String& unit) const;

  // Parameters for electron intervalley scattering (Edelweiss, Linear, matrix)
  void SetIVModel(const G4String& v) { fIVModel = v; }

  void SetIVQuadField(G4double v)    { fIVQuadField = v; }
  void SetIVQuadRate(G4double v)     { fIVQuadRate = v; }
  void SetIVQuadExponent(G4double v) { fIVQuadExponent = v; }

  void SetIVLinRate0(G4double v)     { fIVLinRate0 = v; }
  void SetIVLinRate1(G4double v)     { fIVLinRate1 = v; }
  void SetIVLinExponent(G4double v)  { fIVLinExponent = v; }

  void SetAlpha(G4double v)	     { fAlpha = v; }
  void SetAcousticDeform(G4double v) { fAcDeform = v; }
  void SetIVDeform(const std::vector<G4double>& vlist) { fIVDeform = vlist; }
  void SetIVEnergy(const std::vector<G4double>& vlist) { fIVEnergy = vlist; }

  const G4String& GetIVModel() const { return fIVModel; }

  G4double GetIVQuadField() const    { return fIVQuadField; }
  G4double GetIVQuadRate() const     { return fIVQuadRate; }
  G4double GetIVQuadExponent() const { return fIVQuadExponent; }

  G4double GetIVLinRate0() const     { return fIVLinRate0; }
  G4double GetIVLinRate1() const     { return fIVLinRate1; }
  G4double GetIVLinExponent() const  { return fIVLinExponent; }

  G4double GetAlpha() const	     { return fAlpha; }
  G4double GetAcousticDeform() const { return fAcDeform; }
  G4int    GetNIVDeform() const { return (G4int)fIVDeform.size(); }
  const std::vector<G4double>& GetIVDeform() const { return fIVDeform; }
  const std::vector<G4double>& GetIVEnergy() const { return fIVEnergy; }
  G4double GetIVDeform(G4int i) const {
    return (i>=0 && i<GetNIVDeform()) ? fIVDeform[i] : 0.;
  }
  G4double GetIVEnergy(G4int i) const {
    return (i>=0 && i<GetNIVDeform()) ? fIVEnergy[i] : 0.;
  }

private:
  void CheckBasis();	// Initialize or complete (via cross) basis vectors
  void FillElasticity();	// Unpack reduced Cij into full Cijlk
  void FillMaps();	// Populate lookup tables using kinematics calculator
  void FillMassInfo();	// Called from SetMassTensor() to compute derived forms

  // Get theta, phi bins and offsets for interpolation
  G4bool FindLookupBins(const G4ThreeVector& k, G4int& iTheta, G4int& iPhi,
			G4double& dTheta, G4double& dPhi) const;

  // Use lookup table to get group velocity for phonons
  G4ThreeVector LookupKtoVg(G4int mode, const G4ThreeVector& k) const;

  // Use direct calculation to get group velocity for phonons
  G4ThreeVector ComputeKtoVg(G4int mode, const G4ThreeVector& k) const;

private:
  // Create a thread-local buffer to use with MapAtoB() functions
  inline G4ThreeVector& tempvec() const {
    static G4ThreadLocal G4ThreeVector* v=0;
    if (!v) v = new G4ThreeVector;
    return *v;
  }

private:
  mutable G4int verboseLevel;		    // Enable diagnostic output
  G4String fName;			    // Name of lattice for messages
  G4CMPCrystalGroup fCrystal;		    // Symmetry group, axis unit vectors
  G4ThreeVector fBasis[3];		    // Basis vectors for Miller indices
  G4double fDensity;			    // Material density (natural units)
  G4double fNImpurity;			    // Neutral impurity number density
  G4double fPermittivity;		    // Material epsilon/epsilon0 
  Elasticity fElasticity;	    	    // Full 4D elasticity tensor
  ReducedElasticity fElReduced;		    // Reduced 2D elasticity tensor
  G4bool fHasElasticity;		    // Flag valid elasticity tensors
  G4CMPPhononKinematics* fpPhononKin;	    // Kinematics calculator with tensor
  G4CMPPhononKinTable* fpPhononTable;	    // Kinematics interpolator

  // map for group velocity vectors
  enum { KVBINS=315 };			    // K-Vg lookup table binning
  G4ThreeVector fKVMap[G4PhononPolarization::NUM_MODES][KVBINS][KVBINS];

  G4double fA;       // Scaling constant for Anh.Dec. mean free path
  G4double fB;       // Scaling constant for Iso.Scat. mean free path
  G4double fLDOS;    // Density of states for L-phonons
  G4double fSTDOS;   // Density of states for ST-phonons
  G4double fFTDOS;   // Density of states for FT-phonons
  G4double fTTFrac;  // Fraction of anharmonic decays L -> TT
  G4double fBeta, fGamma, fLambda, fMu; // dynamical constants for material
  G4double fDebye;   // Debye energy, for partitioning primary phonons

  G4double fVSound;	// Speed of sound (longitudinal phonon)
  G4double fVTrans;	// Speed of sound (transverse phonon)
  G4double fL0_e;	// Scattering length for electrons
  G4double fL0_h;	// Scattering length for holes

  const G4double mElectron;	 // Free electron mass (without G4's c^2)
  G4double fHoleMass;		 // Effective mass of +ve carrier
  G4double fElectronMass;	 // Effective mass (scalar) of -ve carrier
  G4double fElectronMDOS;	 // Density of states weighed -ve carrier mass

  G4double fBandGap;	 // Minimum band gap energy
  G4double fPairEnergy;   // electron-hole pair production average energy
  G4double fFanoFactor;   // Fano factor (duh)
  G4RotationMatrix fMassTensor;	 // Full electron mass tensor
  G4RotationMatrix fMassInverse; // Inverse electron mass tensor (convenience)
  G4RotationMatrix fMassRatioSqrt;       // SQRT of tensor/scalar ratio
  G4RotationMatrix fMInvRatioSqrt;       // SQRT of scalar/tensor ratio
  std::vector<G4RotationMatrix> fValley; // Electron transport directions
  std::vector<G4RotationMatrix> fValleyInv;
  std::vector<G4ThreeVector> fValleyAxis;

  G4double fAlpha;			// Non-parabolicity of -ve potential
  G4double fAcDeform;		 	// Deformation potential for acoustic IV
  std::vector<G4double> fIVDeform;	// D0, D1 potentials for optical IV
  std::vector<G4double> fIVEnergy;	// D0, D1 thresholds for optical IV

  G4double fIVQuadField;	 // Edelweiss field scale for IV scattering
  G4double fIVQuadRate;		 // Edelweiss rate factor for IV scattering
  G4double fIVQuadExponent;	 // Edelweiss power law for E-field in IV
  G4double fIVLinExponent;	 // Power law for linear scaled IV scattering
  G4double fIVLinRate0;		 // Constant rate for linear scaled IV scat.
  G4double fIVLinRate1;		 // Linear rate for linear scaled IV scat.

  G4String fIVModel;		 // Name of IV rate function to be used
};

// Write lattice structure to output stream

inline std::ostream& 
operator<<(std::ostream& os, const G4LatticeLogical& lattice) {
  lattice.Dump(os);
  return os;
}

#endif<|MERGE_RESOLUTION|>--- conflicted
+++ resolved
@@ -38,11 +38,8 @@
 //		precompute valley inverse transforms
 // 20200608  Fix -Wshadow warnings from tempvec
 // 20210919  M. Kelsey -- Allow SetVerboseLevel() from const instances.
-<<<<<<< HEAD
-=======
 // 20230702  I. Ataee -- Add methods for relationship between quasi-momentum
 //		(p_Q) and expectation value of momentum (p).
->>>>>>> 8bb7ab3d
 // 20231017  E. Michaud -- Add 'AddValley(const G4ThreeVector&)' 
 
 #ifndef G4LatticeLogical_h
