--- conflicted
+++ resolved
@@ -54,11 +54,7 @@
 
   G4ThreeVector GetReflectedVector(const G4ThreeVector& waveVector, 
 				                           G4ThreeVector& surfNorm, G4int mode,
-<<<<<<< HEAD
                                    G4ThreeVector& surfacePoint);
-=======
-                                   G4ThreeVector& surfacePoint) const;
->>>>>>> 914ae728
 
   G4ThreeVector GetLambertianVector(const G4ThreeVector& surfNorm,
 				                            G4int mode) const;
