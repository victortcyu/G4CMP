--- conflicted
+++ resolved
@@ -51,11 +51,8 @@
 // 20221127  G4CMP-347: Add highQPLimit to split incident phonons
 // 20221201  G4CMP-345: Rename "CalcSubgapAbs" to "CalcDirectAbs", split into
 //		new DoDirectAbsorption() boolean test.
-<<<<<<< HEAD
 // 20240502  G4CMP-344: Reusable vector buffers to avoid memory churn.
-=======
 // 20240502  G4CMP-379: Add Fermi-Dirac thermal probability for QP energies.
->>>>>>> fcb525df
 
 #ifndef G4CMPKaplanQP_hh
 #define G4CMPKaplanQP_hh 1
